import Foundation

#if os(Linux)
	import Glibc
#endif

public class Application {
	public static let VERSION = "0.2.7"

	/**
		The router driver is responsible
		for returning registered `Route` handlers
		for a given request.
	*/
	public let router: RouterDriver

	/**
		The server driver is responsible
		for handling connections on the desired port.
		This property is constant since it cannot
		be changed after the server has been booted.
	*/
	public var server: ServerDriver

	/**
		`Middleware` will be applied in the order
		it is set in this array.

		Make sure to append your custom `Middleware`
		if you don't want to overwrite default behavior.
	*/
	public var middleware: [Middleware.Type]


	/**
		Provider classes that have been registered
		with this application
	*/
	public var providers: [Provider.Type]

	/**
		Internal value populated the first time
		self.environment is computed
	*/
	private var detectedEnvironment: Environment?

	/**
		Current environment of the application
	*/
	public var environment: Environment {
		if let environment = self.detectedEnvironment {
			return environment
		}

		let environment = self.bootEnvironment()
		self.detectedEnvironment = environment
		return environment
	}

	/**
		Optional handler to be called when detecting the
		current environment.
	*/
	public var detectEnvironmentHandler: ((String) -> Environment)?

	/**
		The work directory of your application is
		the directory in which your Resources, Public, etc
		folders are stored. This is normally `./` if
		you are running Vapor using `.build/xxx/App`
	*/
	public static var workDir = "./" {
		didSet {
			if !self.workDir.hasSuffix("/") {
				self.workDir += "/"
			}
		}
	}

	var port: Int = 80
	
	var routes: [Route] = []

	/**
		Initialize the Application.
	*/
	public init(router: RouterDriver = BranchRouter(), server: ServerDriver = SocketServer()) {
		self.server = server
		self.router = router

		self.middleware = [
			AbortMiddleware.self
		]
		
		self.providers = []
		
		self.middleware.append(SessionMiddleware)
	}

<<<<<<< HEAD
    
    public func bootProviders() {
        for provider in self.providers {
            provider.boot(self)
        }
    }
    
    func bootRoutes() {
        routes.forEach(router.register)
    }

	func bootEnvironment() -> Environment {
		var environment: String

		if let value = self.argument("env") {
			environment = value
		} else {
			// TODO: This should default to "production" in release builds
			environment = "development"
		}

		if let handler = self.detectEnvironmentHandler {
			return handler(environment)
		} else {
			return Environment.fromString(environment)
		}
	}

	/**
		If multiple environments are passed, return
		value will be true if at least one of the passed
		in environment values matches the app environment
		and false if none of them match.

		If a single environment is passed, the return
		value will be true if the the passed in environment
		matches the app environment.
	*/
	public func inEnvironment(environments: Environment...) -> Bool {
		if environments.count == 1 {
			return self.environment == environments[0]
		} else {
			return environments.contains(self.environment)
		}
	}

    /**
        Returns the string value of an
        argument passed to the executable
        in the format --name=value
    */
    func argument(name: String) -> String? {
        for argument in Process.arguments {
            if argument.hasPrefix("--\(name)=") {
                return argument.split("=")[1]
            }
        }
        
        return nil
    }
=======
	
	public func bootProviders() {
		for provider in self.providers {
			provider.boot(self)
		}
	}
	
	func bootRoutes() {
		routes.forEach(router.register)
	}

	func bootArguments() {
		//grab process args
		if let workDir = Process.valueFor(argument: "workDir") {
			Log.info("Work dir override: \(workDir)")
			self.dynamicType.workDir = workDir
		}
		
		if let portString = Process.valueFor(argument: "port"), let portInt = Int(portString) {
			Log.info("Port override: \(portInt)")
			self.port = portInt
		}
	}
>>>>>>> b0214495

	/**
		Boots the chosen server driver and
		runs on the supplied port.
	*/
	public func start(port port: Int = 80) {
		self.bootProviders()
		self.server.delegate = self

		self.port = port
		
		self.bootRoutes()
		self.bootArguments()

		do {
			try self.server.boot(port: self.port)
			Log.info("Server has started on port \(self.port)")
			self.loop()
		} catch {
			Log.info("Server start error: \(error)")
		}
	}

	/**
		Starts an infinite loop to keep the server alive while it
		waits for inbound connections.
	*/
	func loop() {
		#if os(Linux)
			while true {
				sleep(1)
			}
		#else
			NSRunLoop.mainRunLoop().run()
		#endif
	}

	func checkFileSystem(request: Request) -> Request.Handler? {
		// Check in file system
		let filePath = self.dynamicType.workDir + "Public" + request.path

		let fileManager = NSFileManager.defaultManager()
		var isDir: ObjCBool = false

		guard fileManager.fileExistsAtPath(filePath, isDirectory: &isDir) else {
			return nil
		}

		// File exists
		if let fileBody = NSData(contentsOfFile: filePath) {
			var array = [UInt8](count: fileBody.length, repeatedValue: 0)
			fileBody.getBytes(&array, length: fileBody.length)

			return { _ in
				return Response(status: .OK, data: array, contentType: .Text)
			}
		} else {
			return { _ in
				Log.warning("Could not open file, returning 404")
				return Response(status: .NotFound, text: "Page not found")
			}
		}
	}
}

extension Application: ServerDriverDelegate {

	public func serverDriverDidReceiveRequest(request: Request) -> Response {
		var handler: Request.Handler

		// Check in routes
		if let routerHandler = router.route(request) {
			handler = routerHandler
		} else if let fileHander = self.checkFileSystem(request) {
			handler = fileHander
		} else {
			// Default not found handler
			handler = { _ in
				return Response(status: .NotFound, text: "Page not found")
			}
		}

		// Loop through middlewares in order
		for middleware in self.middleware {
			handler = middleware.handle(handler)
		}

		do {
			let response = try handler(request: request)

			if response.headers["Content-Type"] == nil {
				Log.warning("Response had no 'Content-Type' header.")
			}

			return response
		} catch {
			return Response(error: "Server Error: \(error)")
		}

	}

}<|MERGE_RESOLUTION|>--- conflicted
+++ resolved
@@ -78,7 +78,7 @@
 	}
 
 	var port: Int = 80
-	
+
 	var routes: [Route] = []
 
 	/**
@@ -91,28 +91,22 @@
 		self.middleware = [
 			AbortMiddleware.self
 		]
-		
+
 		self.providers = []
-		
+
 		self.middleware.append(SessionMiddleware)
 	}
 
-<<<<<<< HEAD
-    
-    public func bootProviders() {
-        for provider in self.providers {
-            provider.boot(self)
-        }
-    }
-    
-    func bootRoutes() {
-        routes.forEach(router.register)
-    }
+	public func bootProviders() {
+		for provider in self.providers {
+			provider.boot(self)
+		}
+	}
 
 	func bootEnvironment() -> Environment {
 		var environment: String
 
-		if let value = self.argument("env") {
+		if let value = Process.valueFor(argument: "env") {
 			environment = value
 		} else {
 			// TODO: This should default to "production" in release builds
@@ -144,28 +138,6 @@
 		}
 	}
 
-    /**
-        Returns the string value of an
-        argument passed to the executable
-        in the format --name=value
-    */
-    func argument(name: String) -> String? {
-        for argument in Process.arguments {
-            if argument.hasPrefix("--\(name)=") {
-                return argument.split("=")[1]
-            }
-        }
-        
-        return nil
-    }
-=======
-	
-	public func bootProviders() {
-		for provider in self.providers {
-			provider.boot(self)
-		}
-	}
-	
 	func bootRoutes() {
 		routes.forEach(router.register)
 	}
@@ -176,13 +148,12 @@
 			Log.info("Work dir override: \(workDir)")
 			self.dynamicType.workDir = workDir
 		}
-		
+
 		if let portString = Process.valueFor(argument: "port"), let portInt = Int(portString) {
 			Log.info("Port override: \(portInt)")
 			self.port = portInt
 		}
 	}
->>>>>>> b0214495
 
 	/**
 		Boots the chosen server driver and
@@ -193,7 +164,7 @@
 		self.server.delegate = self
 
 		self.port = port
-		
+
 		self.bootRoutes()
 		self.bootArguments()
 
