--- conflicted
+++ resolved
@@ -1,41 +1,3 @@
-<<<<<<< HEAD
-public final class Promise<Expectation> {
-    public init() { }
-    
-    public let future = Future<Expectation>()
-    
-    public func complete(_ error: Error) {
-        guard !future.isCompleted else {
-            return
-        }
-        
-        future.error = error
-        future.complete()
-    }
-    
-    public func complete(_ expectation: Expectation) {
-        guard !future.isCompleted else {
-            return
-        }
-        
-        future.expectation = expectation
-        future.complete()
-    }
-    
-    public func complete(_ closure: () throws -> (Expectation)) {
-        guard !future.isCompleted else {
-            return
-        }
-        
-        do {
-            future.expectation = try closure()
-        } catch {
-            future.error = error
-        }
-        
-        future.complete()
-    }
-=======
 public final class Promise<T> {
     /// This promise's future.
     public let future: Future<T>
@@ -58,5 +20,4 @@
     public func complete(_ expectation: T) {
         future.complete(with: .expectation(expectation))
     }
->>>>>>> 582487f9
 }