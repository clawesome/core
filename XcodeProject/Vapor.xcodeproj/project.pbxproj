// !$*UTF8*$!
{
	archiveVersion = 1;
	classes = {
	};
	objectVersion = 46;
	objects = {

/* Begin PBXBuildFile section */
		1A33BBAC1C874555000499CE /* NSLock+Closure.swift in Sources */ = {isa = PBXBuildFile; fileRef = 1A33BBAB1C874555000499CE /* NSLock+Closure.swift */; };
		1AD708021C8E6A9500F17339 /* SessionTests.swift in Sources */ = {isa = PBXBuildFile; fileRef = 1AD708011C8E6A9500F17339 /* SessionTests.swift */; };
		1AF2F51B1C89DE2A00A7B2EA /* MemorySessionDriverTests.swift in Sources */ = {isa = PBXBuildFile; fileRef = 1AF2F51A1C89DE2A00A7B2EA /* MemorySessionDriverTests.swift */; };
		28EAB2C61C92345D004F84BD /* JSON+Merging.swift in Sources */ = {isa = PBXBuildFile; fileRef = 28EAB2C51C92345D004F84BD /* JSON+Merging.swift */; };
		28EAB2C91C9234A7004F84BD /* Config.swift in Sources */ = {isa = PBXBuildFile; fileRef = 28EAB2C81C9234A7004F84BD /* Config.swift */; };
		3492B2EF1C787DD600D8E588 /* RouteTests.swift in Sources */ = {isa = PBXBuildFile; fileRef = 3492B2EE1C787DD600D8E588 /* RouteTests.swift */; };
		34CC59561C7BE3C9007CA680 /* LogTests.swift in Sources */ = {isa = PBXBuildFile; fileRef = 34CC59551C7BE3C9007CA680 /* LogTests.swift */; };
		3A583A011C7FCA720044AAFF /* libVapor.dylib in Frameworks */ = {isa = PBXBuildFile; fileRef = 3A583A001C7FCA720044AAFF /* libVapor.dylib */; };
		3A659FC11C80365700C105F5 /* AbortMiddleware.swift in Sources */ = {isa = PBXBuildFile; fileRef = 3A659FC01C80365700C105F5 /* AbortMiddleware.swift */; };
		3A659FC31C80367B00C105F5 /* Abort.swift in Sources */ = {isa = PBXBuildFile; fileRef = 3A659FC21C80367B00C105F5 /* Abort.swift */; };
		3A659FC51C80368F00C105F5 /* ResourceController.swift in Sources */ = {isa = PBXBuildFile; fileRef = 3A659FC41C80368F00C105F5 /* ResourceController.swift */; };
		3A659FC71C805E3B00C105F5 /* libJay.dylib in Frameworks */ = {isa = PBXBuildFile; fileRef = 3A659FC61C805E3B00C105F5 /* libJay.dylib */; };
		3A91D3CF1C7F6AF900EA3CA0 /* Vapor.h in Headers */ = {isa = PBXBuildFile; fileRef = 3A91D3CE1C7F6AF900EA3CA0 /* Vapor.h */; settings = {ATTRIBUTES = (Public, ); }; };
		3A91D3D71C7F6B6600EA3CA0 /* Application.swift in Sources */ = {isa = PBXBuildFile; fileRef = 288CFC2D1C7AC01A00E4617A /* Application.swift */; };
		3A91D3D81C7F6B6600EA3CA0 /* Route.swift in Sources */ = {isa = PBXBuildFile; fileRef = C364C5001C7EB579009F65DD /* Route.swift */; };
		3A91D3DA1C7F6B6600EA3CA0 /* Application+Route.swift in Sources */ = {isa = PBXBuildFile; fileRef = C3433FCC1C7CFB4C009F0876 /* Application+Route.swift */; };
		3A91D3DB1C7F6B6600EA3CA0 /* View.swift in Sources */ = {isa = PBXBuildFile; fileRef = C352E6E41C62BC6A00E26467 /* View.swift */; };
		3A91D3DC1C7F6B6600EA3CA0 /* RenderDriver.swift in Sources */ = {isa = PBXBuildFile; fileRef = C377F2EE1C696CAB00DABD21 /* RenderDriver.swift */; };
		3A91D3DD1C7F6B6600EA3CA0 /* Log.swift in Sources */ = {isa = PBXBuildFile; fileRef = 34CC59571C7BE405007CA680 /* Log.swift */; };
		3A91D3DE1C7F6B6600EA3CA0 /* LogDriver.swift in Sources */ = {isa = PBXBuildFile; fileRef = 34CC59611C7C5A03007CA680 /* LogDriver.swift */; };
		3A91D3DF1C7F6B6600EA3CA0 /* Branch.swift in Sources */ = {isa = PBXBuildFile; fileRef = 802030101C78CAC2009B8655 /* Branch.swift */; };
		3A91D3E01C7F6B6600EA3CA0 /* BranchRouter.swift in Sources */ = {isa = PBXBuildFile; fileRef = 802030161C78CAE1009B8655 /* BranchRouter.swift */; };
		3A91D3E11C7F6B6600EA3CA0 /* RouterDriver.swift in Sources */ = {isa = PBXBuildFile; fileRef = C304C8B41C6306B100058C92 /* RouterDriver.swift */; };
		3A91D3E21C7F6B6600EA3CA0 /* Request.swift in Sources */ = {isa = PBXBuildFile; fileRef = C352E6D91C62BC6A00E26467 /* Request.swift */; };
		3A91D3E41C7F6B6600EA3CA0 /* RequestData.swift in Sources */ = {isa = PBXBuildFile; fileRef = 802053981C7A8C7D009E26E9 /* RequestData.swift */; };
		3A91D3E51C7F6B6600EA3CA0 /* Response.swift in Sources */ = {isa = PBXBuildFile; fileRef = C352E6DA1C62BC6A00E26467 /* Response.swift */; };
		3A91D3E61C7F6B6600EA3CA0 /* ResponseConvertible.swift in Sources */ = {isa = PBXBuildFile; fileRef = C352E6DB1C62BC6A00E26467 /* ResponseConvertible.swift */; };
		3A91D3E71C7F6B6600EA3CA0 /* Socket.swift in Sources */ = {isa = PBXBuildFile; fileRef = C352E6E01C62BC6A00E26467 /* Socket.swift */; };
		3A91D3EA1C7F6B6600EA3CA0 /* ServerDriver.swift in Sources */ = {isa = PBXBuildFile; fileRef = C304C8A61C62D65200058C92 /* ServerDriver.swift */; };
		3A91D3EB1C7F6B6600EA3CA0 /* Session.swift in Sources */ = {isa = PBXBuildFile; fileRef = C352E6DF1C62BC6A00E26467 /* Session.swift */; };
		3A91D3EC1C7F6B6600EA3CA0 /* SessionDriver.swift in Sources */ = {isa = PBXBuildFile; fileRef = C352E6D71C62BC6A00E26467 /* SessionDriver.swift */; };
		3A91D3ED1C7F6B6600EA3CA0 /* Middleware.swift in Sources */ = {isa = PBXBuildFile; fileRef = C3EDEA7A1C683A6C00754727 /* Middleware.swift */; };
		3A91D3EE1C7F6B6600EA3CA0 /* SessionMiddleware.swift in Sources */ = {isa = PBXBuildFile; fileRef = C3EDEA7C1C683CE100754727 /* SessionMiddleware.swift */; };
		3A91D3EF1C7F6B6600EA3CA0 /* Provider.swift in Sources */ = {isa = PBXBuildFile; fileRef = 288CFC301C7AC02A00E4617A /* Provider.swift */; };
		3A91D3F01C7F6B6600EA3CA0 /* Int+Random.swift in Sources */ = {isa = PBXBuildFile; fileRef = C3EDEA831C6842C700754727 /* Int+Random.swift */; };
		3A91D3F11C7F6B6600EA3CA0 /* Hash.swift in Sources */ = {isa = PBXBuildFile; fileRef = C3EDEA861C68459300754727 /* Hash.swift */; };
		3A91D3F21C7F6B6600EA3CA0 /* SHA256Hasher.swift in Sources */ = {isa = PBXBuildFile; fileRef = C3433FD51C7D1203009F0876 /* SHA256Hasher.swift */; };
		3A91D3F31C7F6B6600EA3CA0 /* CryptoSwift.swift in Sources */ = {isa = PBXBuildFile; fileRef = C3433FCF1C7D1134009F0876 /* CryptoSwift.swift */; };
		3A91D3F41C7F6B6600EA3CA0 /* JSONSerializer.swift in Sources */ = {isa = PBXBuildFile; fileRef = C352E6D41C62BC6A00E26467 /* JSONSerializer.swift */; };
		3A91D3F51C7F6B6600EA3CA0 /* Vapor+JSON.swift in Sources */ = {isa = PBXBuildFile; fileRef = 802030001C77C956009B8655 /* Vapor+JSON.swift */; };
		3A91D3F61C7F6B6600EA3CA0 /* LinuxFixes.swift in Sources */ = {isa = PBXBuildFile; fileRef = C352E6D51C62BC6A00E26467 /* LinuxFixes.swift */; };
		3A91D3F71C7F6B6600EA3CA0 /* StringExtensions.swift in Sources */ = {isa = PBXBuildFile; fileRef = C352E6E21C62BC6A00E26467 /* StringExtensions.swift */; };
		3AEEF41D1C7F6D4A0099CBAE /* Vapor.framework in Frameworks */ = {isa = PBXBuildFile; fileRef = 3A91D3CC1C7F6AF900EA3CA0 /* Vapor.framework */; };
		3AEEF4531C7F72C30099CBAE /* main.swift in Sources */ = {isa = PBXBuildFile; fileRef = 3AEEF4181C7F6CBF0099CBAE /* main.swift */; };
		800EFA561C822EE200F6C066 /* Process.swift in Sources */ = {isa = PBXBuildFile; fileRef = 800EFA551C822EE200F6C066 /* Process.swift */; };
		800EFA581C8231EE00F6C066 /* ProcessTests.swift in Sources */ = {isa = PBXBuildFile; fileRef = 800EFA571C8231EE00F6C066 /* ProcessTests.swift */; };
		800EFA5A1C83A00300F6C066 /* QueryParametersTests.swift in Sources */ = {isa = PBXBuildFile; fileRef = 800EFA591C83A00300F6C066 /* QueryParametersTests.swift */; };
		8010376B1C95C949008C6E10 /* Hummingbird.swift in Sources */ = {isa = PBXBuildFile; fileRef = 8010376A1C95C949008C6E10 /* Hummingbird.swift */; };
		8010376D1C95D0AE008C6E10 /* Character+Extensions.swift in Sources */ = {isa = PBXBuildFile; fileRef = 8010376C1C95D0AE008C6E10 /* Character+Extensions.swift */; };
		8010376F1C95D129008C6E10 /* ThreadSafeStore.swift in Sources */ = {isa = PBXBuildFile; fileRef = 8010376E1C95D129008C6E10 /* ThreadSafeStore.swift */; };
		801037731C95D1EC008C6E10 /* Dispatch.swift in Sources */ = {isa = PBXBuildFile; fileRef = 801037721C95D1EC008C6E10 /* Dispatch.swift */; };
		801037751C95D263008C6E10 /* S4.swift in Sources */ = {isa = PBXBuildFile; fileRef = 801037741C95D263008C6E10 /* S4.swift */; };
		801037771C95D7FC008C6E10 /* RequestHeader.swift in Sources */ = {isa = PBXBuildFile; fileRef = 801037761C95D7FC008C6E10 /* RequestHeader.swift */; };
		801037791C95D898008C6E10 /* Hummingbird+Socket.swift in Sources */ = {isa = PBXBuildFile; fileRef = 801037781C95D898008C6E10 /* Hummingbird+Socket.swift */; };
		8049435E1C8CAEAF0064FA7A /* Environment.swift in Sources */ = {isa = PBXBuildFile; fileRef = 8049435D1C8CAEAF0064FA7A /* Environment.swift */; };
		8049436D1C8DBED70064FA7A /* MemorySessionDriver.swift in Sources */ = {isa = PBXBuildFile; fileRef = 8049436C1C8DBED70064FA7A /* MemorySessionDriver.swift */; };
		8087DB591C9505E0002E57CC /* JeevesTests.swift in Sources */ = {isa = PBXBuildFile; fileRef = 8087DB581C9505E0002E57CC /* JeevesTests.swift */; };
		809334C71C94FA8B0090AC20 /* Jeeves.swift in Sources */ = {isa = PBXBuildFile; fileRef = 809334C61C94FA8B0090AC20 /* Jeeves.swift */; };
		80E940AD1C97044400B2D72F /* libHummingbird.dylib in Frameworks */ = {isa = PBXBuildFile; fileRef = 80E940AC1C97044400B2D72F /* libHummingbird.dylib */; };
		80FF32EF1C8A63DE008EC414 /* NSData+SequenceType.swift in Sources */ = {isa = PBXBuildFile; fileRef = 80FF32EE1C8A63DE008EC414 /* NSData+SequenceType.swift */; };
		B09C2CB81C9D932800E2A74F /* DefaultInitializable.swift in Sources */ = {isa = PBXBuildFile; fileRef = B09C2CB71C9D932800E2A74F /* DefaultInitializable.swift */; };
		C3433FD41C7D119D009F0876 /* HashTests.swift in Sources */ = {isa = PBXBuildFile; fileRef = C3433FD21C7D119D009F0876 /* HashTests.swift */; };
		C3691FE01C98BEDA00C680DE /* EnvironmentTests.swift in Sources */ = {isa = PBXBuildFile; fileRef = C3691FDF1C98BEDA00C680DE /* EnvironmentTests.swift */; };
		C3691FE21C98C47F00C680DE /* TypedRouteTests.swift in Sources */ = {isa = PBXBuildFile; fileRef = C3691FE11C98C47F00C680DE /* TypedRouteTests.swift */; };
		C387A0431C95FEBA00B6282E /* main.swift in Sources */ = {isa = PBXBuildFile; fileRef = C387A0361C95FDFE00B6282E /* main.swift */; };
		C387A0451C96125800B6282E /* Generated.swift in Sources */ = {isa = PBXBuildFile; fileRef = C387A0441C96125800B6282E /* Generated.swift */; };
		C38808641C62C0390067DADD /* ResponseTests.swift in Sources */ = {isa = PBXBuildFile; fileRef = C38808631C62C0390067DADD /* ResponseTests.swift */; };
		C3943DC31C7663E80014F4EE /* RouterTests.swift in Sources */ = {isa = PBXBuildFile; fileRef = C3943DC21C7663E80014F4EE /* RouterTests.swift */; };
		C3DFB55D1C80C2860045801C /* MyController.swift in Sources */ = {isa = PBXBuildFile; fileRef = C3DFB5541C80C2860045801C /* MyController.swift */; };
		C3F683361C7D1EF300033AA2 /* ControllerTests.swift in Sources */ = {isa = PBXBuildFile; fileRef = C3F683351C7D1EF300033AA2 /* ControllerTests.swift */; };
/* End PBXBuildFile section */

/* Begin PBXContainerItemProxy section */
		3AEEF41B1C7F6D420099CBAE /* PBXContainerItemProxy */ = {
			isa = PBXContainerItemProxy;
			containerPortal = C352E6791C62BB0F00E26467 /* Project object */;
			proxyType = 1;
			remoteGlobalIDString = 3A91D3CB1C7F6AF900EA3CA0;
			remoteInfo = Vapor;
		};
/* End PBXContainerItemProxy section */

/* Begin PBXCopyFilesBuildPhase section */
		3AEEF4481C7F71080099CBAE /* CopyFiles */ = {
			isa = PBXCopyFilesBuildPhase;
			buildActionMask = 2147483647;
			dstPath = /usr/share/man/man1/;
			dstSubfolderSpec = 0;
			files = (
			);
			runOnlyForDeploymentPostprocessing = 1;
		};
		C387A0391C95FE1300B6282E /* CopyFiles */ = {
			isa = PBXCopyFilesBuildPhase;
			buildActionMask = 2147483647;
			dstPath = /usr/share/man/man1/;
			dstSubfolderSpec = 0;
			files = (
			);
			runOnlyForDeploymentPostprocessing = 1;
		};
/* End PBXCopyFilesBuildPhase section */

/* Begin PBXFileReference section */
		1A33BBAB1C874555000499CE /* NSLock+Closure.swift */ = {isa = PBXFileReference; fileEncoding = 4; lastKnownFileType = sourcecode.swift; name = "NSLock+Closure.swift"; path = "../../Sources/Vapor/Utilities/NSLock+Closure.swift"; sourceTree = "<group>"; };
		1AD708011C8E6A9500F17339 /* SessionTests.swift */ = {isa = PBXFileReference; fileEncoding = 4; lastKnownFileType = sourcecode.swift; name = SessionTests.swift; path = ../../Tests/Vapor/SessionTests.swift; sourceTree = "<group>"; };
		1AF2F51A1C89DE2A00A7B2EA /* MemorySessionDriverTests.swift */ = {isa = PBXFileReference; fileEncoding = 4; lastKnownFileType = sourcecode.swift; name = MemorySessionDriverTests.swift; path = ../../Tests/Vapor/MemorySessionDriverTests.swift; sourceTree = "<group>"; };
		288CFC2D1C7AC01A00E4617A /* Application.swift */ = {isa = PBXFileReference; fileEncoding = 4; lastKnownFileType = sourcecode.swift; name = Application.swift; path = ../Sources/Vapor/Core/Application.swift; sourceTree = SOURCE_ROOT; };
		288CFC301C7AC02A00E4617A /* Provider.swift */ = {isa = PBXFileReference; fileEncoding = 4; lastKnownFileType = sourcecode.swift; name = Provider.swift; path = ../Sources/Vapor/Core/Provider.swift; sourceTree = SOURCE_ROOT; };
		28EAB2C51C92345D004F84BD /* JSON+Merging.swift */ = {isa = PBXFileReference; fileEncoding = 4; lastKnownFileType = sourcecode.swift; name = "JSON+Merging.swift"; path = "../../Sources/Vapor/JSON/JSON+Merging.swift"; sourceTree = "<group>"; };
		28EAB2C81C9234A7004F84BD /* Config.swift */ = {isa = PBXFileReference; fileEncoding = 4; lastKnownFileType = sourcecode.swift; path = Config.swift; sourceTree = "<group>"; };
		3492B2EE1C787DD600D8E588 /* RouteTests.swift */ = {isa = PBXFileReference; fileEncoding = 4; lastKnownFileType = sourcecode.swift; name = RouteTests.swift; path = ../Tests/Vapor/RouteTests.swift; sourceTree = SOURCE_ROOT; };
		34CC59551C7BE3C9007CA680 /* LogTests.swift */ = {isa = PBXFileReference; fileEncoding = 4; lastKnownFileType = sourcecode.swift; name = LogTests.swift; path = ../Tests/Vapor/LogTests.swift; sourceTree = SOURCE_ROOT; };
		34CC59571C7BE405007CA680 /* Log.swift */ = {isa = PBXFileReference; fileEncoding = 4; lastKnownFileType = sourcecode.swift; name = Log.swift; path = ../Sources/Vapor/Log/Log.swift; sourceTree = SOURCE_ROOT; };
		34CC59611C7C5A03007CA680 /* LogDriver.swift */ = {isa = PBXFileReference; fileEncoding = 4; lastKnownFileType = sourcecode.swift; name = LogDriver.swift; path = ../Sources/Vapor/Log/LogDriver.swift; sourceTree = SOURCE_ROOT; };
		3A583A001C7FCA720044AAFF /* libVapor.dylib */ = {isa = PBXFileReference; lastKnownFileType = "compiled.mach-o.dylib"; name = libVapor.dylib; path = ../.build/debug/libVapor.dylib; sourceTree = "<group>"; };
		3A659FC01C80365700C105F5 /* AbortMiddleware.swift */ = {isa = PBXFileReference; fileEncoding = 4; lastKnownFileType = sourcecode.swift; name = AbortMiddleware.swift; path = ../Sources/Vapor/Middleware/AbortMiddleware.swift; sourceTree = SOURCE_ROOT; };
		3A659FC21C80367B00C105F5 /* Abort.swift */ = {isa = PBXFileReference; fileEncoding = 4; lastKnownFileType = sourcecode.swift; name = Abort.swift; path = ../Sources/Vapor/Core/Abort.swift; sourceTree = SOURCE_ROOT; };
		3A659FC41C80368F00C105F5 /* ResourceController.swift */ = {isa = PBXFileReference; fileEncoding = 4; lastKnownFileType = sourcecode.swift; name = ResourceController.swift; path = ../Sources/Vapor/Routing/ResourceController.swift; sourceTree = SOURCE_ROOT; };
		3A659FC61C805E3B00C105F5 /* libJay.dylib */ = {isa = PBXFileReference; lastKnownFileType = "compiled.mach-o.dylib"; name = libJay.dylib; path = ../.build/debug/libJay.dylib; sourceTree = "<group>"; };
		3A91D3CC1C7F6AF900EA3CA0 /* Vapor.framework */ = {isa = PBXFileReference; explicitFileType = wrapper.framework; includeInIndex = 0; path = Vapor.framework; sourceTree = BUILT_PRODUCTS_DIR; };
		3A91D3CE1C7F6AF900EA3CA0 /* Vapor.h */ = {isa = PBXFileReference; lastKnownFileType = sourcecode.c.h; path = Vapor.h; sourceTree = "<group>"; };
		3A91D3D01C7F6AF900EA3CA0 /* Info.plist */ = {isa = PBXFileReference; lastKnownFileType = text.plist.xml; path = Info.plist; sourceTree = "<group>"; };
		3AEEF4181C7F6CBF0099CBAE /* main.swift */ = {isa = PBXFileReference; fileEncoding = 4; lastKnownFileType = sourcecode.swift; name = main.swift; path = ../Sources/VaporDev/main.swift; sourceTree = SOURCE_ROOT; };
		3AEEF44A1C7F71080099CBAE /* VaporDev */ = {isa = PBXFileReference; explicitFileType = "compiled.mach-o.executable"; includeInIndex = 0; path = VaporDev; sourceTree = BUILT_PRODUCTS_DIR; };
		800EFA551C822EE200F6C066 /* Process.swift */ = {isa = PBXFileReference; fileEncoding = 4; lastKnownFileType = sourcecode.swift; path = Process.swift; sourceTree = "<group>"; };
		800EFA571C8231EE00F6C066 /* ProcessTests.swift */ = {isa = PBXFileReference; fileEncoding = 4; lastKnownFileType = sourcecode.swift; name = ProcessTests.swift; path = ../../Tests/Vapor/ProcessTests.swift; sourceTree = "<group>"; };
		800EFA591C83A00300F6C066 /* QueryParametersTests.swift */ = {isa = PBXFileReference; fileEncoding = 4; lastKnownFileType = sourcecode.swift; name = QueryParametersTests.swift; path = ../../Tests/Vapor/QueryParametersTests.swift; sourceTree = "<group>"; };
		8010376A1C95C949008C6E10 /* Hummingbird.swift */ = {isa = PBXFileReference; fileEncoding = 4; lastKnownFileType = sourcecode.swift; name = Hummingbird.swift; path = ../Sources/Vapor/Server/Hummingbird.swift; sourceTree = SOURCE_ROOT; };
		8010376C1C95D0AE008C6E10 /* Character+Extensions.swift */ = {isa = PBXFileReference; fileEncoding = 4; lastKnownFileType = sourcecode.swift; name = "Character+Extensions.swift"; path = "../Sources/Vapor/Utilities/Character+Extensions.swift"; sourceTree = SOURCE_ROOT; };
		8010376E1C95D129008C6E10 /* ThreadSafeStore.swift */ = {isa = PBXFileReference; fileEncoding = 4; lastKnownFileType = sourcecode.swift; name = ThreadSafeStore.swift; path = ../Sources/Vapor/Utilities/ThreadSafeStore.swift; sourceTree = SOURCE_ROOT; };
		801037721C95D1EC008C6E10 /* Dispatch.swift */ = {isa = PBXFileReference; fileEncoding = 4; lastKnownFileType = sourcecode.swift; name = Dispatch.swift; path = ../../Sources/Vapor/Utilities/Dispatch.swift; sourceTree = "<group>"; };
		801037741C95D263008C6E10 /* S4.swift */ = {isa = PBXFileReference; fileEncoding = 4; lastKnownFileType = sourcecode.swift; name = S4.swift; path = ../../Sources/Vapor/Utilities/S4.swift; sourceTree = "<group>"; };
		801037761C95D7FC008C6E10 /* RequestHeader.swift */ = {isa = PBXFileReference; fileEncoding = 4; lastKnownFileType = sourcecode.swift; name = RequestHeader.swift; path = ../Sources/Vapor/Server/RequestHeader.swift; sourceTree = SOURCE_ROOT; };
		801037781C95D898008C6E10 /* Hummingbird+Socket.swift */ = {isa = PBXFileReference; fileEncoding = 4; lastKnownFileType = sourcecode.swift; name = "Hummingbird+Socket.swift"; path = "../Sources/Vapor/Server/Hummingbird+Socket.swift"; sourceTree = SOURCE_ROOT; };
		802030001C77C956009B8655 /* Vapor+JSON.swift */ = {isa = PBXFileReference; fileEncoding = 4; lastKnownFileType = sourcecode.swift; name = "Vapor+JSON.swift"; path = "../Sources/Vapor/JSON/Vapor+JSON.swift"; sourceTree = SOURCE_ROOT; };
		802030101C78CAC2009B8655 /* Branch.swift */ = {isa = PBXFileReference; fileEncoding = 4; lastKnownFileType = sourcecode.swift; name = Branch.swift; path = ../Sources/Vapor/Router/Branch.swift; sourceTree = SOURCE_ROOT; };
		802030161C78CAE1009B8655 /* BranchRouter.swift */ = {isa = PBXFileReference; fileEncoding = 4; lastKnownFileType = sourcecode.swift; name = BranchRouter.swift; path = ../Sources/Vapor/Router/BranchRouter.swift; sourceTree = SOURCE_ROOT; };
		802053981C7A8C7D009E26E9 /* RequestData.swift */ = {isa = PBXFileReference; fileEncoding = 4; lastKnownFileType = sourcecode.swift; name = RequestData.swift; path = ../Sources/Vapor/Request/RequestData.swift; sourceTree = SOURCE_ROOT; };
		8049435D1C8CAEAF0064FA7A /* Environment.swift */ = {isa = PBXFileReference; fileEncoding = 4; lastKnownFileType = sourcecode.swift; name = Environment.swift; path = ../../Sources/Vapor/Core/Environment.swift; sourceTree = "<group>"; };
		8049436C1C8DBED70064FA7A /* MemorySessionDriver.swift */ = {isa = PBXFileReference; fileEncoding = 4; lastKnownFileType = sourcecode.swift; name = MemorySessionDriver.swift; path = ../Sources/Vapor/Session/MemorySessionDriver.swift; sourceTree = SOURCE_ROOT; };
		8087DB581C9505E0002E57CC /* JeevesTests.swift */ = {isa = PBXFileReference; fileEncoding = 4; lastKnownFileType = sourcecode.swift; name = JeevesTests.swift; path = ../../Tests/Vapor/JeevesTests.swift; sourceTree = "<group>"; };
		809334C61C94FA8B0090AC20 /* Jeeves.swift */ = {isa = PBXFileReference; fileEncoding = 4; lastKnownFileType = sourcecode.swift; name = Jeeves.swift; path = ../Sources/Vapor/Server/Jeeves.swift; sourceTree = SOURCE_ROOT; };
		80E940AC1C97044400B2D72F /* libHummingbird.dylib */ = {isa = PBXFileReference; lastKnownFileType = "compiled.mach-o.dylib"; name = libHummingbird.dylib; path = ../.build/debug/libHummingbird.dylib; sourceTree = "<group>"; };
		80FF32EE1C8A63DE008EC414 /* NSData+SequenceType.swift */ = {isa = PBXFileReference; fileEncoding = 4; lastKnownFileType = sourcecode.swift; name = "NSData+SequenceType.swift"; path = "../../Sources/Vapor/Utilities/NSData+SequenceType.swift"; sourceTree = "<group>"; };
		B09C2CB71C9D932800E2A74F /* DefaultInitializable.swift */ = {isa = PBXFileReference; fileEncoding = 4; lastKnownFileType = sourcecode.swift; name = DefaultInitializable.swift; path = ../Sources/Vapor/Routing/DefaultInitializable.swift; sourceTree = "<group>"; };
		C304C8A61C62D65200058C92 /* ServerDriver.swift */ = {isa = PBXFileReference; fileEncoding = 4; lastKnownFileType = sourcecode.swift; name = ServerDriver.swift; path = ../Sources/Vapor/Server/ServerDriver.swift; sourceTree = SOURCE_ROOT; };
		C304C8B41C6306B100058C92 /* RouterDriver.swift */ = {isa = PBXFileReference; fileEncoding = 4; lastKnownFileType = sourcecode.swift; name = RouterDriver.swift; path = ../Sources/Vapor/Router/RouterDriver.swift; sourceTree = SOURCE_ROOT; };
		C3433FCC1C7CFB4C009F0876 /* Application+Route.swift */ = {isa = PBXFileReference; fileEncoding = 4; lastKnownFileType = sourcecode.swift; name = "Application+Route.swift"; path = "../Sources/Vapor/Routing/Application+Route.swift"; sourceTree = SOURCE_ROOT; };
		C3433FCF1C7D1134009F0876 /* CryptoSwift.swift */ = {isa = PBXFileReference; fileEncoding = 4; lastKnownFileType = sourcecode.swift; name = CryptoSwift.swift; path = ../Sources/Vapor/Hash/CryptoSwift.swift; sourceTree = SOURCE_ROOT; };
		C3433FD21C7D119D009F0876 /* HashTests.swift */ = {isa = PBXFileReference; fileEncoding = 4; lastKnownFileType = sourcecode.swift; name = HashTests.swift; path = ../Tests/Vapor/HashTests.swift; sourceTree = SOURCE_ROOT; };
		C3433FD51C7D1203009F0876 /* SHA256Hasher.swift */ = {isa = PBXFileReference; fileEncoding = 4; lastKnownFileType = sourcecode.swift; name = SHA256Hasher.swift; path = ../Sources/Vapor/Hash/SHA256Hasher.swift; sourceTree = SOURCE_ROOT; };
		C352E68F1C62BB1C00E26467 /* Tests.xctest */ = {isa = PBXFileReference; explicitFileType = wrapper.cfbundle; includeInIndex = 0; path = Tests.xctest; sourceTree = BUILT_PRODUCTS_DIR; };
		C352E6931C62BB1C00E26467 /* Info.plist */ = {isa = PBXFileReference; lastKnownFileType = text.plist.xml; name = Info.plist; path = Tests/Info.plist; sourceTree = SOURCE_ROOT; };
		C352E6D41C62BC6A00E26467 /* JSONSerializer.swift */ = {isa = PBXFileReference; fileEncoding = 4; lastKnownFileType = sourcecode.swift; name = JSONSerializer.swift; path = ../Sources/Vapor/JSON/JSONSerializer.swift; sourceTree = SOURCE_ROOT; };
		C352E6D51C62BC6A00E26467 /* LinuxFixes.swift */ = {isa = PBXFileReference; fileEncoding = 4; lastKnownFileType = sourcecode.swift; name = LinuxFixes.swift; path = ../Sources/Vapor/Fixes/LinuxFixes.swift; sourceTree = SOURCE_ROOT; };
		C352E6D71C62BC6A00E26467 /* SessionDriver.swift */ = {isa = PBXFileReference; fileEncoding = 4; lastKnownFileType = sourcecode.swift; name = SessionDriver.swift; path = ../Sources/Vapor/Session/SessionDriver.swift; sourceTree = SOURCE_ROOT; };
		C352E6D91C62BC6A00E26467 /* Request.swift */ = {isa = PBXFileReference; fileEncoding = 4; lastKnownFileType = sourcecode.swift; name = Request.swift; path = ../Sources/Vapor/Request/Request.swift; sourceTree = SOURCE_ROOT; };
		C352E6DA1C62BC6A00E26467 /* Response.swift */ = {isa = PBXFileReference; fileEncoding = 4; lastKnownFileType = sourcecode.swift; name = Response.swift; path = ../Sources/Vapor/Response/Response.swift; sourceTree = SOURCE_ROOT; };
		C352E6DB1C62BC6A00E26467 /* ResponseConvertible.swift */ = {isa = PBXFileReference; fileEncoding = 4; lastKnownFileType = sourcecode.swift; name = ResponseConvertible.swift; path = ../Sources/Vapor/Response/ResponseConvertible.swift; sourceTree = SOURCE_ROOT; };
		C352E6DF1C62BC6A00E26467 /* Session.swift */ = {isa = PBXFileReference; fileEncoding = 4; lastKnownFileType = sourcecode.swift; name = Session.swift; path = ../Sources/Vapor/Session/Session.swift; sourceTree = SOURCE_ROOT; };
		C352E6E01C62BC6A00E26467 /* Socket.swift */ = {isa = PBXFileReference; fileEncoding = 4; lastKnownFileType = sourcecode.swift; name = Socket.swift; path = ../Sources/Vapor/Server/Socket.swift; sourceTree = SOURCE_ROOT; };
		C352E6E21C62BC6A00E26467 /* StringExtensions.swift */ = {isa = PBXFileReference; fileEncoding = 4; lastKnownFileType = sourcecode.swift; name = StringExtensions.swift; path = ../Sources/Vapor/Fixes/StringExtensions.swift; sourceTree = SOURCE_ROOT; };
		C352E6E41C62BC6A00E26467 /* View.swift */ = {isa = PBXFileReference; fileEncoding = 4; lastKnownFileType = sourcecode.swift; name = View.swift; path = ../Sources/Vapor/View/View.swift; sourceTree = SOURCE_ROOT; };
		C352E7131C62BDE200E26467 /* README.md */ = {isa = PBXFileReference; lastKnownFileType = net.daringfireball.markdown; name = README.md; path = ../README.md; sourceTree = SOURCE_ROOT; };
		C352E7141C62BE6900E26467 /* Package.swift */ = {isa = PBXFileReference; lastKnownFileType = sourcecode.swift; name = Package.swift; path = ../Package.swift; sourceTree = SOURCE_ROOT; };
		C364C5001C7EB579009F65DD /* Route.swift */ = {isa = PBXFileReference; fileEncoding = 4; lastKnownFileType = sourcecode.swift; name = Route.swift; path = ../Sources/Vapor/Routing/Route.swift; sourceTree = SOURCE_ROOT; };
		C3691FDD1C98BE9E00C680DE /* LinuxMain.swift */ = {isa = PBXFileReference; fileEncoding = 4; lastKnownFileType = sourcecode.swift; name = LinuxMain.swift; path = ../../Tests/LinuxMain.swift; sourceTree = "<group>"; };
		C3691FDF1C98BEDA00C680DE /* EnvironmentTests.swift */ = {isa = PBXFileReference; fileEncoding = 4; lastKnownFileType = sourcecode.swift; name = EnvironmentTests.swift; path = ../../Tests/Vapor/EnvironmentTests.swift; sourceTree = "<group>"; };
		C3691FE11C98C47F00C680DE /* TypedRouteTests.swift */ = {isa = PBXFileReference; fileEncoding = 4; lastKnownFileType = sourcecode.swift; name = TypedRouteTests.swift; path = ../../Tests/Vapor/TypedRouteTests.swift; sourceTree = "<group>"; };
		C377F2EE1C696CAB00DABD21 /* RenderDriver.swift */ = {isa = PBXFileReference; fileEncoding = 4; lastKnownFileType = sourcecode.swift; name = RenderDriver.swift; path = ../Sources/Vapor/View/RenderDriver.swift; sourceTree = SOURCE_ROOT; };
		C387A0361C95FDFE00B6282E /* main.swift */ = {isa = PBXFileReference; lastKnownFileType = sourcecode.swift; path = main.swift; sourceTree = "<group>"; };
		C387A03B1C95FE1300B6282E /* Generator */ = {isa = PBXFileReference; explicitFileType = "compiled.mach-o.executable"; includeInIndex = 0; path = Generator; sourceTree = BUILT_PRODUCTS_DIR; };
		C387A0441C96125800B6282E /* Generated.swift */ = {isa = PBXFileReference; fileEncoding = 4; lastKnownFileType = sourcecode.swift; name = Generated.swift; path = ../../Sources/Vapor/Core/Generated.swift; sourceTree = "<group>"; };
		C38808631C62C0390067DADD /* ResponseTests.swift */ = {isa = PBXFileReference; fileEncoding = 4; lastKnownFileType = sourcecode.swift; name = ResponseTests.swift; path = ../Tests/Vapor/ResponseTests.swift; sourceTree = SOURCE_ROOT; };
		C3943DC21C7663E80014F4EE /* RouterTests.swift */ = {isa = PBXFileReference; fileEncoding = 4; lastKnownFileType = sourcecode.swift; name = RouterTests.swift; path = ../Tests/Vapor/RouterTests.swift; sourceTree = SOURCE_ROOT; };
		C3DFB5541C80C2860045801C /* MyController.swift */ = {isa = PBXFileReference; fileEncoding = 4; lastKnownFileType = sourcecode.swift; path = MyController.swift; sourceTree = "<group>"; };
		C3DFB5571C80C2860045801C /* vapor-logo.png */ = {isa = PBXFileReference; lastKnownFileType = image.png; path = "vapor-logo.png"; sourceTree = "<group>"; };
		C3DFB5591C80C2860045801C /* app.css */ = {isa = PBXFileReference; fileEncoding = 4; lastKnownFileType = text.css; path = app.css; sourceTree = "<group>"; };
		C3DFB55B1C80C2860045801C /* template.stencil */ = {isa = PBXFileReference; fileEncoding = 4; lastKnownFileType = text; path = template.stencil; sourceTree = "<group>"; };
		C3DFB55C1C80C2860045801C /* welcome.html */ = {isa = PBXFileReference; fileEncoding = 4; lastKnownFileType = text.html; path = welcome.html; sourceTree = "<group>"; };
		C3EDEA7A1C683A6C00754727 /* Middleware.swift */ = {isa = PBXFileReference; fileEncoding = 4; lastKnownFileType = sourcecode.swift; name = Middleware.swift; path = ../Sources/Vapor/Middleware/Middleware.swift; sourceTree = SOURCE_ROOT; };
		C3EDEA7C1C683CE100754727 /* SessionMiddleware.swift */ = {isa = PBXFileReference; fileEncoding = 4; lastKnownFileType = sourcecode.swift; name = SessionMiddleware.swift; path = ../Sources/Vapor/Session/SessionMiddleware.swift; sourceTree = SOURCE_ROOT; };
		C3EDEA831C6842C700754727 /* Int+Random.swift */ = {isa = PBXFileReference; fileEncoding = 4; lastKnownFileType = sourcecode.swift; name = "Int+Random.swift"; path = "../Sources/Vapor/Hash/Int+Random.swift"; sourceTree = SOURCE_ROOT; };
		C3EDEA861C68459300754727 /* Hash.swift */ = {isa = PBXFileReference; fileEncoding = 4; lastKnownFileType = sourcecode.swift; name = Hash.swift; path = ../Sources/Vapor/Hash/Hash.swift; sourceTree = SOURCE_ROOT; };
		C3F683351C7D1EF300033AA2 /* ControllerTests.swift */ = {isa = PBXFileReference; fileEncoding = 4; lastKnownFileType = sourcecode.swift; name = ControllerTests.swift; path = ../Tests/Vapor/ControllerTests.swift; sourceTree = SOURCE_ROOT; };
/* End PBXFileReference section */

/* Begin PBXFrameworksBuildPhase section */
		3A91D3C81C7F6AF900EA3CA0 /* Frameworks */ = {
			isa = PBXFrameworksBuildPhase;
			buildActionMask = 2147483647;
			files = (
				3A659FC71C805E3B00C105F5 /* libJay.dylib in Frameworks */,
				80E940AD1C97044400B2D72F /* libHummingbird.dylib in Frameworks */,
			);
			runOnlyForDeploymentPostprocessing = 0;
		};
		3AEEF4471C7F71080099CBAE /* Frameworks */ = {
			isa = PBXFrameworksBuildPhase;
			buildActionMask = 2147483647;
			files = (
				3A583A011C7FCA720044AAFF /* libVapor.dylib in Frameworks */,
			);
			runOnlyForDeploymentPostprocessing = 0;
		};
		C352E68C1C62BB1C00E26467 /* Frameworks */ = {
			isa = PBXFrameworksBuildPhase;
			buildActionMask = 2147483647;
			files = (
				3AEEF41D1C7F6D4A0099CBAE /* Vapor.framework in Frameworks */,
			);
			runOnlyForDeploymentPostprocessing = 0;
		};
		C387A0381C95FE1300B6282E /* Frameworks */ = {
			isa = PBXFrameworksBuildPhase;
			buildActionMask = 2147483647;
			files = (
			);
			runOnlyForDeploymentPostprocessing = 0;
		};
/* End PBXFrameworksBuildPhase section */

/* Begin PBXGroup section */
		1A33BBAA1C87453A000499CE /* Utilities */ = {
			isa = PBXGroup;
			children = (
				801037741C95D263008C6E10 /* S4.swift */,
				801037721C95D1EC008C6E10 /* Dispatch.swift */,
				8010376E1C95D129008C6E10 /* ThreadSafeStore.swift */,
				8010376C1C95D0AE008C6E10 /* Character+Extensions.swift */,
				80FF32EE1C8A63DE008EC414 /* NSData+SequenceType.swift */,
				1A33BBAB1C874555000499CE /* NSLock+Closure.swift */,
			);
			name = Utilities;
			path = Vapor;
			sourceTree = SOURCE_ROOT;
		};
		288CFC2F1C7AC02000E4617A /* Providers */ = {
			isa = PBXGroup;
			children = (
				288CFC301C7AC02A00E4617A /* Provider.swift */,
			);
			name = Providers;
			path = ../Sources;
			sourceTree = "<group>";
		};
		28EAB2C71C9234A7004F84BD /* Config */ = {
			isa = PBXGroup;
			children = (
				28EAB2C81C9234A7004F84BD /* Config.swift */,
			);
			name = Config;
			path = ../../Sources/Vapor/Config;
			sourceTree = "<group>";
		};
		34CC59601C7BE9C1007CA680 /* Log */ = {
			isa = PBXGroup;
			children = (
				34CC59571C7BE405007CA680 /* Log.swift */,
				34CC59611C7C5A03007CA680 /* LogDriver.swift */,
			);
			name = Log;
			path = ../Sources;
			sourceTree = "<group>";
		};
		3A91D3CD1C7F6AF900EA3CA0 /* Vapor */ = {
			isa = PBXGroup;
			children = (
				8049435D1C8CAEAF0064FA7A /* Environment.swift */,
				C387A0441C96125800B6282E /* Generated.swift */,
				288CFC2D1C7AC01A00E4617A /* Application.swift */,
				C3433FCB1C7CFB39009F0876 /* Routing */,
				C377F2ED1C696C9B00DABD21 /* View */,
				34CC59601C7BE9C1007CA680 /* Log */,
				C304C8B21C63054400058C92 /* Router */,
				C304C8B01C63053500058C92 /* Request */,
				C304C8B11C63053C00058C92 /* Response */,
				C304C8AD1C63048200058C92 /* Server */,
				C304C8AE1C63050900058C92 /* Session */,
				C3EDEA7E1C683DC300754727 /* Middleware */,
				288CFC2F1C7AC02000E4617A /* Providers */,
				28EAB2C71C9234A7004F84BD /* Config */,
				C3EDEA821C68419B00754727 /* Crypto */,
				80202FFF1C77C94C009B8655 /* JSON */,
				C304C8AF1C63051E00058C92 /* Fixes */,
				800EFA541C822ECF00F6C066 /* Process */,
				1A33BBAA1C87453A000499CE /* Utilities */,
				3A91D3CE1C7F6AF900EA3CA0 /* Vapor.h */,
				3A91D3D01C7F6AF900EA3CA0 /* Info.plist */,
			);
			path = Vapor;
			sourceTree = "<group>";
		};
		3A91D3D41C7F6B1A00EA3CA0 /* VaporDev */ = {
			isa = PBXGroup;
			children = (
				C3DFB5531C80C2860045801C /* Controllers */,
				C3DFB5551C80C2860045801C /* Public */,
				C3DFB55A1C80C2860045801C /* Resources */,
				3AEEF4181C7F6CBF0099CBAE /* main.swift */,
			);
			name = VaporDev;
			sourceTree = "<group>";
		};
		3AEEF4511C7F71110099CBAE /* Dependencies */ = {
			isa = PBXGroup;
			children = (
				3A659FC61C805E3B00C105F5 /* libJay.dylib */,
				3A583A001C7FCA720044AAFF /* libVapor.dylib */,
			);
			name = Dependencies;
			sourceTree = "<group>";
		};
		800EFA541C822ECF00F6C066 /* Process */ = {
			isa = PBXGroup;
			children = (
				800EFA551C822EE200F6C066 /* Process.swift */,
			);
			name = Process;
			path = ../../Sources/Vapor/Process;
			sourceTree = "<group>";
		};
		80202FFF1C77C94C009B8655 /* JSON */ = {
			isa = PBXGroup;
			children = (
				C352E6D41C62BC6A00E26467 /* JSONSerializer.swift */,
				802030001C77C956009B8655 /* Vapor+JSON.swift */,
				28EAB2C51C92345D004F84BD /* JSON+Merging.swift */,
			);
			name = JSON;
			path = ../Sources;
			sourceTree = "<group>";
		};
		C304C8AC1C63047100058C92 /* Socket */ = {
			isa = PBXGroup;
			children = (
				801037781C95D898008C6E10 /* Hummingbird+Socket.swift */,
				C352E6E01C62BC6A00E26467 /* Socket.swift */,
			);
			name = Socket;
			sourceTree = "<group>";
		};
		C304C8AD1C63048200058C92 /* Server */ = {
			isa = PBXGroup;
			children = (
				8010376A1C95C949008C6E10 /* Hummingbird.swift */,
				809334C61C94FA8B0090AC20 /* Jeeves.swift */,
				801037761C95D7FC008C6E10 /* RequestHeader.swift */,
				C304C8AC1C63047100058C92 /* Socket */,
				C304C8A61C62D65200058C92 /* ServerDriver.swift */,
			);
			name = Server;
			path = ../Sources;
			sourceTree = "<group>";
		};
		C304C8AE1C63050900058C92 /* Session */ = {
			isa = PBXGroup;
			children = (
				8049436C1C8DBED70064FA7A /* MemorySessionDriver.swift */,
				C352E6DF1C62BC6A00E26467 /* Session.swift */,
				C352E6D71C62BC6A00E26467 /* SessionDriver.swift */,
			);
			name = Session;
			path = ../Sources;
			sourceTree = "<group>";
		};
		C304C8AF1C63051E00058C92 /* Fixes */ = {
			isa = PBXGroup;
			children = (
				C352E6D51C62BC6A00E26467 /* LinuxFixes.swift */,
				C352E6E21C62BC6A00E26467 /* StringExtensions.swift */,
			);
			name = Fixes;
			path = ../Sources;
			sourceTree = "<group>";
		};
		C304C8B01C63053500058C92 /* Request */ = {
			isa = PBXGroup;
			children = (
				C352E6D91C62BC6A00E26467 /* Request.swift */,
				802053981C7A8C7D009E26E9 /* RequestData.swift */,
			);
			name = Request;
			path = ../Sources;
			sourceTree = "<group>";
		};
		C304C8B11C63053C00058C92 /* Response */ = {
			isa = PBXGroup;
			children = (
				C352E6DA1C62BC6A00E26467 /* Response.swift */,
				C352E6DB1C62BC6A00E26467 /* ResponseConvertible.swift */,
			);
			name = Response;
			path = ../Sources;
			sourceTree = "<group>";
		};
		C304C8B21C63054400058C92 /* Router */ = {
			isa = PBXGroup;
			children = (
				802030101C78CAC2009B8655 /* Branch.swift */,
				802030161C78CAE1009B8655 /* BranchRouter.swift */,
				C304C8B41C6306B100058C92 /* RouterDriver.swift */,
			);
			name = Router;
			path = ../Sources;
			sourceTree = "<group>";
		};
		C3433FCB1C7CFB39009F0876 /* Routing */ = {
			isa = PBXGroup;
			children = (
				B09C2CB71C9D932800E2A74F /* DefaultInitializable.swift */,
				3A659FC21C80367B00C105F5 /* Abort.swift */,
				3A659FC41C80368F00C105F5 /* ResourceController.swift */,
				C364C5001C7EB579009F65DD /* Route.swift */,
				C3433FCC1C7CFB4C009F0876 /* Application+Route.swift */,
			);
			name = Routing;
			path = ../Sources;
			sourceTree = "<group>";
		};
		C352E6781C62BB0F00E26467 = {
			isa = PBXGroup;
			children = (
				80E940AC1C97044400B2D72F /* libHummingbird.dylib */,
				C352E7141C62BE6900E26467 /* Package.swift */,
				C352E7131C62BDE200E26467 /* README.md */,
				3A91D3D41C7F6B1A00EA3CA0 /* VaporDev */,
				3A91D3CD1C7F6AF900EA3CA0 /* Vapor */,
				C387A0351C95FDF300B6282E /* Generator */,
				C352E6901C62BB1C00E26467 /* Tests */,
				3AEEF4511C7F71110099CBAE /* Dependencies */,
				C352E6821C62BB0F00E26467 /* Products */,
			);
			sourceTree = "<group>";
		};
		C352E6821C62BB0F00E26467 /* Products */ = {
			isa = PBXGroup;
			children = (
				C352E68F1C62BB1C00E26467 /* Tests.xctest */,
				3A91D3CC1C7F6AF900EA3CA0 /* Vapor.framework */,
				3AEEF44A1C7F71080099CBAE /* VaporDev */,
				C387A03B1C95FE1300B6282E /* Generator */,
			);
			name = Products;
			sourceTree = "<group>";
		};
		C352E6901C62BB1C00E26467 /* Tests */ = {
			isa = PBXGroup;
			children = (
				C3691FDD1C98BE9E00C680DE /* LinuxMain.swift */,
				C352E6931C62BB1C00E26467 /* Info.plist */,
				C3691FDF1C98BEDA00C680DE /* EnvironmentTests.swift */,
				C3F683351C7D1EF300033AA2 /* ControllerTests.swift */,
				C3433FD21C7D119D009F0876 /* HashTests.swift */,
				34CC59551C7BE3C9007CA680 /* LogTests.swift */,
				1AF2F51A1C89DE2A00A7B2EA /* MemorySessionDriverTests.swift */,
				800EFA571C8231EE00F6C066 /* ProcessTests.swift */,
				800EFA591C83A00300F6C066 /* QueryParametersTests.swift */,
				C38808631C62C0390067DADD /* ResponseTests.swift */,
				C3943DC21C7663E80014F4EE /* RouterTests.swift */,
				3492B2EE1C787DD600D8E588 /* RouteTests.swift */,
				1AD708011C8E6A9500F17339 /* SessionTests.swift */,
				C3691FE11C98C47F00C680DE /* TypedRouteTests.swift */,
				8087DB581C9505E0002E57CC /* JeevesTests.swift */,
			);
			path = Tests;
			sourceTree = "<group>";
		};
		C377F2ED1C696C9B00DABD21 /* View */ = {
			isa = PBXGroup;
			children = (
				C352E6E41C62BC6A00E26467 /* View.swift */,
				C377F2EE1C696CAB00DABD21 /* RenderDriver.swift */,
			);
			name = View;
			path = ../Sources;
			sourceTree = "<group>";
		};
		C387A0351C95FDF300B6282E /* Generator */ = {
			isa = PBXGroup;
			children = (
				C387A0361C95FDFE00B6282E /* main.swift */,
			);
			name = Generator;
			path = ../Sources/Generator;
			sourceTree = "<group>";
		};
		C3DFB5531C80C2860045801C /* Controllers */ = {
			isa = PBXGroup;
			children = (
				C3DFB5541C80C2860045801C /* MyController.swift */,
			);
			name = Controllers;
			path = ../Sources/VaporDev/Controllers;
			sourceTree = "<group>";
		};
		C3DFB5551C80C2860045801C /* Public */ = {
			isa = PBXGroup;
			children = (
				C3DFB5561C80C2860045801C /* images */,
				C3DFB5581C80C2860045801C /* styles */,
			);
			name = Public;
			path = ../Sources/VaporDev/Public;
			sourceTree = "<group>";
		};
		C3DFB5561C80C2860045801C /* images */ = {
			isa = PBXGroup;
			children = (
				C3DFB5571C80C2860045801C /* vapor-logo.png */,
			);
			path = images;
			sourceTree = "<group>";
		};
		C3DFB5581C80C2860045801C /* styles */ = {
			isa = PBXGroup;
			children = (
				C3DFB5591C80C2860045801C /* app.css */,
			);
			path = styles;
			sourceTree = "<group>";
		};
		C3DFB55A1C80C2860045801C /* Resources */ = {
			isa = PBXGroup;
			children = (
				C3DFB55B1C80C2860045801C /* template.stencil */,
				C3DFB55C1C80C2860045801C /* welcome.html */,
			);
			name = Resources;
			path = ../Sources/VaporDev/Resources;
			sourceTree = "<group>";
		};
		C3EDEA7E1C683DC300754727 /* Middleware */ = {
			isa = PBXGroup;
			children = (
				3A659FC01C80365700C105F5 /* AbortMiddleware.swift */,
				C3EDEA7A1C683A6C00754727 /* Middleware.swift */,
				C3EDEA7C1C683CE100754727 /* SessionMiddleware.swift */,
			);
			name = Middleware;
			path = ../Sources;
			sourceTree = "<group>";
		};
		C3EDEA821C68419B00754727 /* Crypto */ = {
			isa = PBXGroup;
			children = (
				C3EDEA831C6842C700754727 /* Int+Random.swift */,
				C3EDEA861C68459300754727 /* Hash.swift */,
				C3433FD51C7D1203009F0876 /* SHA256Hasher.swift */,
				C3433FCF1C7D1134009F0876 /* CryptoSwift.swift */,
			);
			name = Crypto;
			path = ../Sources;
			sourceTree = "<group>";
		};
/* End PBXGroup section */

/* Begin PBXHeadersBuildPhase section */
		3A91D3C91C7F6AF900EA3CA0 /* Headers */ = {
			isa = PBXHeadersBuildPhase;
			buildActionMask = 2147483647;
			files = (
				3A91D3CF1C7F6AF900EA3CA0 /* Vapor.h in Headers */,
			);
			runOnlyForDeploymentPostprocessing = 0;
		};
/* End PBXHeadersBuildPhase section */

/* Begin PBXNativeTarget section */
		3A91D3CB1C7F6AF900EA3CA0 /* Vapor */ = {
			isa = PBXNativeTarget;
			buildConfigurationList = 3A91D3D11C7F6AF900EA3CA0 /* Build configuration list for PBXNativeTarget "Vapor" */;
			buildPhases = (
				3AEEF4211C7F6D9F0099CBAE /* Swift Build Dependencies */,
				3A91D3C71C7F6AF900EA3CA0 /* Sources */,
				3A91D3C81C7F6AF900EA3CA0 /* Frameworks */,
				3A91D3C91C7F6AF900EA3CA0 /* Headers */,
				3A91D3CA1C7F6AF900EA3CA0 /* Resources */,
			);
			buildRules = (
			);
			dependencies = (
			);
			name = Vapor;
			productName = Vapor;
			productReference = 3A91D3CC1C7F6AF900EA3CA0 /* Vapor.framework */;
			productType = "com.apple.product-type.framework";
		};
		3AEEF4491C7F71080099CBAE /* VaporDev */ = {
			isa = PBXNativeTarget;
			buildConfigurationList = 3AEEF44E1C7F71080099CBAE /* Build configuration list for PBXNativeTarget "VaporDev" */;
			buildPhases = (
				3AEEF4521C7F712C0099CBAE /* Swift Build Dependencies */,
				3AEEF4461C7F71080099CBAE /* Sources */,
				3AEEF4471C7F71080099CBAE /* Frameworks */,
				3AEEF4481C7F71080099CBAE /* CopyFiles */,
			);
			buildRules = (
			);
			dependencies = (
			);
			name = VaporDev;
			productName = VaporExample;
			productReference = 3AEEF44A1C7F71080099CBAE /* VaporDev */;
			productType = "com.apple.product-type.tool";
		};
		C352E68E1C62BB1C00E26467 /* Tests */ = {
			isa = PBXNativeTarget;
			buildConfigurationList = C352E6941C62BB1C00E26467 /* Build configuration list for PBXNativeTarget "Tests" */;
			buildPhases = (
				C352E68B1C62BB1C00E26467 /* Sources */,
				C352E68C1C62BB1C00E26467 /* Frameworks */,
				C352E68D1C62BB1C00E26467 /* Resources */,
			);
			buildRules = (
			);
			dependencies = (
				3AEEF41C1C7F6D420099CBAE /* PBXTargetDependency */,
			);
			name = Tests;
			productName = Tests;
			productReference = C352E68F1C62BB1C00E26467 /* Tests.xctest */;
			productType = "com.apple.product-type.bundle.unit-test";
		};
		C387A03A1C95FE1300B6282E /* Generator */ = {
			isa = PBXNativeTarget;
			buildConfigurationList = C387A03F1C95FE1300B6282E /* Build configuration list for PBXNativeTarget "Generator" */;
			buildPhases = (
				C387A0371C95FE1300B6282E /* Sources */,
				C387A0381C95FE1300B6282E /* Frameworks */,
				C387A0391C95FE1300B6282E /* CopyFiles */,
			);
			buildRules = (
			);
			dependencies = (
			);
			name = Generator;
			productName = Generator;
			productReference = C387A03B1C95FE1300B6282E /* Generator */;
			productType = "com.apple.product-type.tool";
		};
/* End PBXNativeTarget section */

/* Begin PBXProject section */
		C352E6791C62BB0F00E26467 /* Project object */ = {
			isa = PBXProject;
			attributes = {
				LastSwiftUpdateCheck = 0720;
				LastUpgradeCheck = 0720;
				ORGANIZATIONNAME = "Tanner Nelson";
				TargetAttributes = {
					3A91D3CB1C7F6AF900EA3CA0 = {
						CreatedOnToolsVersion = 7.3;
					};
					3AEEF4491C7F71080099CBAE = {
						CreatedOnToolsVersion = 7.3;
					};
					C352E68E1C62BB1C00E26467 = {
						CreatedOnToolsVersion = 7.2;
					};
					C387A03A1C95FE1300B6282E = {
						CreatedOnToolsVersion = 7.2.1;
					};
				};
			};
			buildConfigurationList = C352E67C1C62BB0F00E26467 /* Build configuration list for PBXProject "Vapor" */;
			compatibilityVersion = "Xcode 3.2";
			developmentRegion = English;
			hasScannedForEncodings = 0;
			knownRegions = (
				en,
			);
			mainGroup = C352E6781C62BB0F00E26467;
			productRefGroup = C352E6821C62BB0F00E26467 /* Products */;
			projectDirPath = "";
			projectRoot = "";
			targets = (
				3AEEF4491C7F71080099CBAE /* VaporDev */,
				C387A03A1C95FE1300B6282E /* Generator */,
				3A91D3CB1C7F6AF900EA3CA0 /* Vapor */,
				C352E68E1C62BB1C00E26467 /* Tests */,
			);
		};
/* End PBXProject section */

/* Begin PBXResourcesBuildPhase section */
		3A91D3CA1C7F6AF900EA3CA0 /* Resources */ = {
			isa = PBXResourcesBuildPhase;
			buildActionMask = 2147483647;
			files = (
			);
			runOnlyForDeploymentPostprocessing = 0;
		};
		C352E68D1C62BB1C00E26467 /* Resources */ = {
			isa = PBXResourcesBuildPhase;
			buildActionMask = 2147483647;
			files = (
			);
			runOnlyForDeploymentPostprocessing = 0;
		};
/* End PBXResourcesBuildPhase section */

/* Begin PBXShellScriptBuildPhase section */
		3AEEF4211C7F6D9F0099CBAE /* Swift Build Dependencies */ = {
			isa = PBXShellScriptBuildPhase;
			buildActionMask = 2147483647;
			files = (
			);
			inputPaths = (
			);
			name = "Swift Build Dependencies";
			outputPaths = (
			);
			runOnlyForDeploymentPostprocessing = 0;
			shellPath = /bin/sh;
			shellScript = "/Library/Developer/Toolchains/swift-latest.xctoolchain/usr/bin/swift build --chdir \"$SRCROOT\"";
		};
		3AEEF4521C7F712C0099CBAE /* Swift Build Dependencies */ = {
			isa = PBXShellScriptBuildPhase;
			buildActionMask = 2147483647;
			files = (
			);
			inputPaths = (
			);
			name = "Swift Build Dependencies";
			outputPaths = (
			);
			runOnlyForDeploymentPostprocessing = 0;
			shellPath = /bin/sh;
			shellScript = "/Library/Developer/Toolchains/swift-latest.xctoolchain/usr/bin/swift build --chdir \"$SRCROOT\"";
		};
/* End PBXShellScriptBuildPhase section */

/* Begin PBXSourcesBuildPhase section */
		3A91D3C71C7F6AF900EA3CA0 /* Sources */ = {
			isa = PBXSourcesBuildPhase;
			buildActionMask = 2147483647;
			files = (
				3A659FC31C80367B00C105F5 /* Abort.swift in Sources */,
				3A91D3E61C7F6B6600EA3CA0 /* ResponseConvertible.swift in Sources */,
				3A91D3DE1C7F6B6600EA3CA0 /* LogDriver.swift in Sources */,
				3A91D3E21C7F6B6600EA3CA0 /* Request.swift in Sources */,
				3A91D3DF1C7F6B6600EA3CA0 /* Branch.swift in Sources */,
				1A33BBAC1C874555000499CE /* NSLock+Closure.swift in Sources */,
				8010376B1C95C949008C6E10 /* Hummingbird.swift in Sources */,
				3A91D3EE1C7F6B6600EA3CA0 /* SessionMiddleware.swift in Sources */,
				3A91D3E71C7F6B6600EA3CA0 /* Socket.swift in Sources */,
				3A91D3F71C7F6B6600EA3CA0 /* StringExtensions.swift in Sources */,
				3A91D3E01C7F6B6600EA3CA0 /* BranchRouter.swift in Sources */,
				3A91D3E51C7F6B6600EA3CA0 /* Response.swift in Sources */,
				28EAB2C91C9234A7004F84BD /* Config.swift in Sources */,
				800EFA561C822EE200F6C066 /* Process.swift in Sources */,
				801037731C95D1EC008C6E10 /* Dispatch.swift in Sources */,
				3A91D3EF1C7F6B6600EA3CA0 /* Provider.swift in Sources */,
				C387A0451C96125800B6282E /* Generated.swift in Sources */,
				3A659FC51C80368F00C105F5 /* ResourceController.swift in Sources */,
				801037771C95D7FC008C6E10 /* RequestHeader.swift in Sources */,
				3A91D3DA1C7F6B6600EA3CA0 /* Application+Route.swift in Sources */,
				801037791C95D898008C6E10 /* Hummingbird+Socket.swift in Sources */,
				3A91D3DD1C7F6B6600EA3CA0 /* Log.swift in Sources */,
<<<<<<< HEAD
				3A91D3E81C7F6B6600EA3CA0 /* SocketServer.swift in Sources */,
				3A91D3E91C7F6B6600EA3CA0 /* SocketParser.swift in Sources */,
=======
				8010376F1C95D129008C6E10 /* ThreadSafeStore.swift in Sources */,
				3A91D3D91C7F6B6600EA3CA0 /* Controller.swift in Sources */,
>>>>>>> 85ef67d1
				3A91D3F01C7F6B6600EA3CA0 /* Int+Random.swift in Sources */,
				3A659FC11C80365700C105F5 /* AbortMiddleware.swift in Sources */,
				80FF32EF1C8A63DE008EC414 /* NSData+SequenceType.swift in Sources */,
				801037751C95D263008C6E10 /* S4.swift in Sources */,
				3A91D3EA1C7F6B6600EA3CA0 /* ServerDriver.swift in Sources */,
				809334C71C94FA8B0090AC20 /* Jeeves.swift in Sources */,
				8049436D1C8DBED70064FA7A /* MemorySessionDriver.swift in Sources */,
				28EAB2C61C92345D004F84BD /* JSON+Merging.swift in Sources */,
				3A91D3DB1C7F6B6600EA3CA0 /* View.swift in Sources */,
				3A91D3EB1C7F6B6600EA3CA0 /* Session.swift in Sources */,
				3A91D3D71C7F6B6600EA3CA0 /* Application.swift in Sources */,
				3A91D3E11C7F6B6600EA3CA0 /* RouterDriver.swift in Sources */,
				3A91D3EC1C7F6B6600EA3CA0 /* SessionDriver.swift in Sources */,
				3A91D3F31C7F6B6600EA3CA0 /* CryptoSwift.swift in Sources */,
				3A91D3D81C7F6B6600EA3CA0 /* Route.swift in Sources */,
				B09C2CB81C9D932800E2A74F /* DefaultInitializable.swift in Sources */,
				3A91D3ED1C7F6B6600EA3CA0 /* Middleware.swift in Sources */,
				3A91D3F41C7F6B6600EA3CA0 /* JSONSerializer.swift in Sources */,
				3A91D3F61C7F6B6600EA3CA0 /* LinuxFixes.swift in Sources */,
				8010376D1C95D0AE008C6E10 /* Character+Extensions.swift in Sources */,
				3A91D3E41C7F6B6600EA3CA0 /* RequestData.swift in Sources */,
				8049435E1C8CAEAF0064FA7A /* Environment.swift in Sources */,
				3A91D3F21C7F6B6600EA3CA0 /* SHA256Hasher.swift in Sources */,
				3A91D3F51C7F6B6600EA3CA0 /* Vapor+JSON.swift in Sources */,
				3A91D3F11C7F6B6600EA3CA0 /* Hash.swift in Sources */,
				3A91D3DC1C7F6B6600EA3CA0 /* RenderDriver.swift in Sources */,
			);
			runOnlyForDeploymentPostprocessing = 0;
		};
		3AEEF4461C7F71080099CBAE /* Sources */ = {
			isa = PBXSourcesBuildPhase;
			buildActionMask = 2147483647;
			files = (
				3AEEF4531C7F72C30099CBAE /* main.swift in Sources */,
				C3DFB55D1C80C2860045801C /* MyController.swift in Sources */,
			);
			runOnlyForDeploymentPostprocessing = 0;
		};
		C352E68B1C62BB1C00E26467 /* Sources */ = {
			isa = PBXSourcesBuildPhase;
			buildActionMask = 2147483647;
			files = (
				C3691FE21C98C47F00C680DE /* TypedRouteTests.swift in Sources */,
				1AF2F51B1C89DE2A00A7B2EA /* MemorySessionDriverTests.swift in Sources */,
				800EFA581C8231EE00F6C066 /* ProcessTests.swift in Sources */,
				C38808641C62C0390067DADD /* ResponseTests.swift in Sources */,
				C3691FE01C98BEDA00C680DE /* EnvironmentTests.swift in Sources */,
				8087DB591C9505E0002E57CC /* JeevesTests.swift in Sources */,
				800EFA5A1C83A00300F6C066 /* QueryParametersTests.swift in Sources */,
				1AD708021C8E6A9500F17339 /* SessionTests.swift in Sources */,
				3492B2EF1C787DD600D8E588 /* RouteTests.swift in Sources */,
				C3F683361C7D1EF300033AA2 /* ControllerTests.swift in Sources */,
				34CC59561C7BE3C9007CA680 /* LogTests.swift in Sources */,
				C3943DC31C7663E80014F4EE /* RouterTests.swift in Sources */,
				C3433FD41C7D119D009F0876 /* HashTests.swift in Sources */,
			);
			runOnlyForDeploymentPostprocessing = 0;
		};
		C387A0371C95FE1300B6282E /* Sources */ = {
			isa = PBXSourcesBuildPhase;
			buildActionMask = 2147483647;
			files = (
				C387A0431C95FEBA00B6282E /* main.swift in Sources */,
			);
			runOnlyForDeploymentPostprocessing = 0;
		};
/* End PBXSourcesBuildPhase section */

/* Begin PBXTargetDependency section */
		3AEEF41C1C7F6D420099CBAE /* PBXTargetDependency */ = {
			isa = PBXTargetDependency;
			target = 3A91D3CB1C7F6AF900EA3CA0 /* Vapor */;
			targetProxy = 3AEEF41B1C7F6D420099CBAE /* PBXContainerItemProxy */;
		};
/* End PBXTargetDependency section */

/* Begin XCBuildConfiguration section */
		3A91D3D21C7F6AF900EA3CA0 /* Debug */ = {
			isa = XCBuildConfiguration;
			buildSettings = {
				CLANG_ANALYZER_NONNULL = YES;
				COMBINE_HIDPI_IMAGES = YES;
				CURRENT_PROJECT_VERSION = 1;
				DEFINES_MODULE = YES;
				DYLIB_COMPATIBILITY_VERSION = 1;
				DYLIB_CURRENT_VERSION = 1;
				DYLIB_INSTALL_NAME_BASE = "@rpath";
				FRAMEWORK_VERSION = A;
				INFOPLIST_FILE = Vapor/Info.plist;
				INSTALL_PATH = "$(LOCAL_LIBRARY_DIR)/Frameworks";
				LD_RUNPATH_SEARCH_PATHS = "$(inherited) @executable_path/../Frameworks @loader_path/Frameworks";
				LIBRARY_SEARCH_PATHS = "$(SRCROOT)/../.build/debug";
				PRODUCT_BUNDLE_IDENTIFIER = com.tannernelson.Vapor;
				PRODUCT_NAME = "$(TARGET_NAME)";
				SKIP_INSTALL = YES;
				SWIFT_INCLUDE_PATHS = "$(SRCROOT)/../.build/debug";
				VERSIONING_SYSTEM = "apple-generic";
				VERSION_INFO_PREFIX = "";
			};
			name = Debug;
		};
		3A91D3D31C7F6AF900EA3CA0 /* Release */ = {
			isa = XCBuildConfiguration;
			buildSettings = {
				CLANG_ANALYZER_NONNULL = YES;
				COMBINE_HIDPI_IMAGES = YES;
				CURRENT_PROJECT_VERSION = 1;
				DEFINES_MODULE = YES;
				DYLIB_COMPATIBILITY_VERSION = 1;
				DYLIB_CURRENT_VERSION = 1;
				DYLIB_INSTALL_NAME_BASE = "@rpath";
				FRAMEWORK_VERSION = A;
				INFOPLIST_FILE = Vapor/Info.plist;
				INSTALL_PATH = "$(LOCAL_LIBRARY_DIR)/Frameworks";
				LD_RUNPATH_SEARCH_PATHS = "$(inherited) @executable_path/../Frameworks @loader_path/Frameworks";
				LIBRARY_SEARCH_PATHS = "$(SRCROOT)/../.build/debug";
				PRODUCT_BUNDLE_IDENTIFIER = com.tannernelson.Vapor;
				PRODUCT_NAME = "$(TARGET_NAME)";
				SKIP_INSTALL = YES;
				SWIFT_INCLUDE_PATHS = "$(SRCROOT)/../.build/debug";
				VERSIONING_SYSTEM = "apple-generic";
				VERSION_INFO_PREFIX = "";
			};
			name = Release;
		};
		3AEEF44F1C7F71080099CBAE /* Debug */ = {
			isa = XCBuildConfiguration;
			buildSettings = {
				CLANG_ANALYZER_NONNULL = YES;
				LIBRARY_SEARCH_PATHS = "$(SRCROOT)/../.build/debug";
				PRODUCT_NAME = "$(TARGET_NAME)";
				SWIFT_INCLUDE_PATHS = "$(SRCROOT)/../.build/debug";
			};
			name = Debug;
		};
		3AEEF4501C7F71080099CBAE /* Release */ = {
			isa = XCBuildConfiguration;
			buildSettings = {
				CLANG_ANALYZER_NONNULL = YES;
				LIBRARY_SEARCH_PATHS = "$(SRCROOT)/../.build/debug";
				PRODUCT_NAME = "$(TARGET_NAME)";
				SWIFT_INCLUDE_PATHS = "$(SRCROOT)/../.build/debug";
			};
			name = Release;
		};
		C352E6861C62BB0F00E26467 /* Debug */ = {
			isa = XCBuildConfiguration;
			buildSettings = {
				ALWAYS_SEARCH_USER_PATHS = NO;
				CLANG_CXX_LANGUAGE_STANDARD = "gnu++0x";
				CLANG_CXX_LIBRARY = "libc++";
				CLANG_ENABLE_MODULES = YES;
				CLANG_ENABLE_OBJC_ARC = YES;
				CLANG_WARN_BOOL_CONVERSION = YES;
				CLANG_WARN_CONSTANT_CONVERSION = YES;
				CLANG_WARN_DIRECT_OBJC_ISA_USAGE = YES_ERROR;
				CLANG_WARN_EMPTY_BODY = YES;
				CLANG_WARN_ENUM_CONVERSION = YES;
				CLANG_WARN_INT_CONVERSION = YES;
				CLANG_WARN_OBJC_ROOT_CLASS = YES_ERROR;
				CLANG_WARN_UNREACHABLE_CODE = YES;
				CLANG_WARN__DUPLICATE_METHOD_MATCH = YES;
				CODE_SIGN_IDENTITY = "-";
				COPY_PHASE_STRIP = NO;
				DEBUG_INFORMATION_FORMAT = dwarf;
				ENABLE_STRICT_OBJC_MSGSEND = YES;
				ENABLE_TESTABILITY = YES;
				GCC_C_LANGUAGE_STANDARD = gnu99;
				GCC_DYNAMIC_NO_PIC = NO;
				GCC_NO_COMMON_BLOCKS = YES;
				GCC_OPTIMIZATION_LEVEL = 0;
				GCC_PREPROCESSOR_DEFINITIONS = (
					"DEBUG=1",
					"$(inherited)",
				);
				GCC_WARN_64_TO_32_BIT_CONVERSION = YES;
				GCC_WARN_ABOUT_RETURN_TYPE = YES_ERROR;
				GCC_WARN_UNDECLARED_SELECTOR = YES;
				GCC_WARN_UNINITIALIZED_AUTOS = YES_AGGRESSIVE;
				GCC_WARN_UNUSED_FUNCTION = YES;
				GCC_WARN_UNUSED_VARIABLE = YES;
				MACOSX_DEPLOYMENT_TARGET = 10.11;
				MTL_ENABLE_DEBUG_INFO = YES;
				ONLY_ACTIVE_ARCH = YES;
				SDKROOT = macosx;
				SWIFT_OPTIMIZATION_LEVEL = "-Onone";
			};
			name = Debug;
		};
		C352E6871C62BB0F00E26467 /* Release */ = {
			isa = XCBuildConfiguration;
			buildSettings = {
				ALWAYS_SEARCH_USER_PATHS = NO;
				CLANG_CXX_LANGUAGE_STANDARD = "gnu++0x";
				CLANG_CXX_LIBRARY = "libc++";
				CLANG_ENABLE_MODULES = YES;
				CLANG_ENABLE_OBJC_ARC = YES;
				CLANG_WARN_BOOL_CONVERSION = YES;
				CLANG_WARN_CONSTANT_CONVERSION = YES;
				CLANG_WARN_DIRECT_OBJC_ISA_USAGE = YES_ERROR;
				CLANG_WARN_EMPTY_BODY = YES;
				CLANG_WARN_ENUM_CONVERSION = YES;
				CLANG_WARN_INT_CONVERSION = YES;
				CLANG_WARN_OBJC_ROOT_CLASS = YES_ERROR;
				CLANG_WARN_UNREACHABLE_CODE = YES;
				CLANG_WARN__DUPLICATE_METHOD_MATCH = YES;
				CODE_SIGN_IDENTITY = "-";
				COPY_PHASE_STRIP = NO;
				DEBUG_INFORMATION_FORMAT = "dwarf-with-dsym";
				ENABLE_NS_ASSERTIONS = NO;
				ENABLE_STRICT_OBJC_MSGSEND = YES;
				GCC_C_LANGUAGE_STANDARD = gnu99;
				GCC_NO_COMMON_BLOCKS = YES;
				GCC_WARN_64_TO_32_BIT_CONVERSION = YES;
				GCC_WARN_ABOUT_RETURN_TYPE = YES_ERROR;
				GCC_WARN_UNDECLARED_SELECTOR = YES;
				GCC_WARN_UNINITIALIZED_AUTOS = YES_AGGRESSIVE;
				GCC_WARN_UNUSED_FUNCTION = YES;
				GCC_WARN_UNUSED_VARIABLE = YES;
				MACOSX_DEPLOYMENT_TARGET = 10.11;
				MTL_ENABLE_DEBUG_INFO = NO;
				SDKROOT = macosx;
			};
			name = Release;
		};
		C352E6951C62BB1C00E26467 /* Debug */ = {
			isa = XCBuildConfiguration;
			buildSettings = {
				COMBINE_HIDPI_IMAGES = YES;
				INFOPLIST_FILE = Tests/Info.plist;
				LD_RUNPATH_SEARCH_PATHS = "$(inherited) @executable_path/../Frameworks @loader_path/../Frameworks";
				PRODUCT_BUNDLE_IDENTIFIER = com.tannernelson.Tests;
				PRODUCT_NAME = "$(TARGET_NAME)";
				SWIFT_INCLUDE_PATHS = "$(SRCROOT)/.build/debug";
			};
			name = Debug;
		};
		C352E6961C62BB1C00E26467 /* Release */ = {
			isa = XCBuildConfiguration;
			buildSettings = {
				COMBINE_HIDPI_IMAGES = YES;
				INFOPLIST_FILE = Tests/Info.plist;
				LD_RUNPATH_SEARCH_PATHS = "$(inherited) @executable_path/../Frameworks @loader_path/../Frameworks";
				PRODUCT_BUNDLE_IDENTIFIER = com.tannernelson.Tests;
				PRODUCT_NAME = "$(TARGET_NAME)";
				SWIFT_INCLUDE_PATHS = "$(SRCROOT)/.build/release";
			};
			name = Release;
		};
		C387A0401C95FE1300B6282E /* Debug */ = {
			isa = XCBuildConfiguration;
			buildSettings = {
				PRODUCT_NAME = "$(TARGET_NAME)";
			};
			name = Debug;
		};
		C387A0411C95FE1300B6282E /* Release */ = {
			isa = XCBuildConfiguration;
			buildSettings = {
				PRODUCT_NAME = "$(TARGET_NAME)";
			};
			name = Release;
		};
/* End XCBuildConfiguration section */

/* Begin XCConfigurationList section */
		3A91D3D11C7F6AF900EA3CA0 /* Build configuration list for PBXNativeTarget "Vapor" */ = {
			isa = XCConfigurationList;
			buildConfigurations = (
				3A91D3D21C7F6AF900EA3CA0 /* Debug */,
				3A91D3D31C7F6AF900EA3CA0 /* Release */,
			);
			defaultConfigurationIsVisible = 0;
			defaultConfigurationName = Release;
		};
		3AEEF44E1C7F71080099CBAE /* Build configuration list for PBXNativeTarget "VaporDev" */ = {
			isa = XCConfigurationList;
			buildConfigurations = (
				3AEEF44F1C7F71080099CBAE /* Debug */,
				3AEEF4501C7F71080099CBAE /* Release */,
			);
			defaultConfigurationIsVisible = 0;
			defaultConfigurationName = Release;
		};
		C352E67C1C62BB0F00E26467 /* Build configuration list for PBXProject "Vapor" */ = {
			isa = XCConfigurationList;
			buildConfigurations = (
				C352E6861C62BB0F00E26467 /* Debug */,
				C352E6871C62BB0F00E26467 /* Release */,
			);
			defaultConfigurationIsVisible = 0;
			defaultConfigurationName = Release;
		};
		C352E6941C62BB1C00E26467 /* Build configuration list for PBXNativeTarget "Tests" */ = {
			isa = XCConfigurationList;
			buildConfigurations = (
				C352E6951C62BB1C00E26467 /* Debug */,
				C352E6961C62BB1C00E26467 /* Release */,
			);
			defaultConfigurationIsVisible = 0;
			defaultConfigurationName = Release;
		};
		C387A03F1C95FE1300B6282E /* Build configuration list for PBXNativeTarget "Generator" */ = {
			isa = XCConfigurationList;
			buildConfigurations = (
				C387A0401C95FE1300B6282E /* Debug */,
				C387A0411C95FE1300B6282E /* Release */,
			);
			defaultConfigurationIsVisible = 0;
			defaultConfigurationName = Release;
		};
/* End XCConfigurationList section */
	};
	rootObject = C352E6791C62BB0F00E26467 /* Project object */;
}<|MERGE_RESOLUTION|>--- conflicted
+++ resolved
@@ -22,6 +22,7 @@
 		3A91D3CF1C7F6AF900EA3CA0 /* Vapor.h in Headers */ = {isa = PBXBuildFile; fileRef = 3A91D3CE1C7F6AF900EA3CA0 /* Vapor.h */; settings = {ATTRIBUTES = (Public, ); }; };
 		3A91D3D71C7F6B6600EA3CA0 /* Application.swift in Sources */ = {isa = PBXBuildFile; fileRef = 288CFC2D1C7AC01A00E4617A /* Application.swift */; };
 		3A91D3D81C7F6B6600EA3CA0 /* Route.swift in Sources */ = {isa = PBXBuildFile; fileRef = C364C5001C7EB579009F65DD /* Route.swift */; };
+		3A91D3D91C7F6B6600EA3CA0 /* Controller.swift in Sources */ = {isa = PBXBuildFile; fileRef = C352E6D31C62BC6A00E26467 /* Controller.swift */; };
 		3A91D3DA1C7F6B6600EA3CA0 /* Application+Route.swift in Sources */ = {isa = PBXBuildFile; fileRef = C3433FCC1C7CFB4C009F0876 /* Application+Route.swift */; };
 		3A91D3DB1C7F6B6600EA3CA0 /* View.swift in Sources */ = {isa = PBXBuildFile; fileRef = C352E6E41C62BC6A00E26467 /* View.swift */; };
 		3A91D3DC1C7F6B6600EA3CA0 /* RenderDriver.swift in Sources */ = {isa = PBXBuildFile; fileRef = C377F2EE1C696CAB00DABD21 /* RenderDriver.swift */; };
@@ -67,7 +68,6 @@
 		809334C71C94FA8B0090AC20 /* Jeeves.swift in Sources */ = {isa = PBXBuildFile; fileRef = 809334C61C94FA8B0090AC20 /* Jeeves.swift */; };
 		80E940AD1C97044400B2D72F /* libHummingbird.dylib in Frameworks */ = {isa = PBXBuildFile; fileRef = 80E940AC1C97044400B2D72F /* libHummingbird.dylib */; };
 		80FF32EF1C8A63DE008EC414 /* NSData+SequenceType.swift in Sources */ = {isa = PBXBuildFile; fileRef = 80FF32EE1C8A63DE008EC414 /* NSData+SequenceType.swift */; };
-		B09C2CB81C9D932800E2A74F /* DefaultInitializable.swift in Sources */ = {isa = PBXBuildFile; fileRef = B09C2CB71C9D932800E2A74F /* DefaultInitializable.swift */; };
 		C3433FD41C7D119D009F0876 /* HashTests.swift in Sources */ = {isa = PBXBuildFile; fileRef = C3433FD21C7D119D009F0876 /* HashTests.swift */; };
 		C3691FE01C98BEDA00C680DE /* EnvironmentTests.swift in Sources */ = {isa = PBXBuildFile; fileRef = C3691FDF1C98BEDA00C680DE /* EnvironmentTests.swift */; };
 		C3691FE21C98C47F00C680DE /* TypedRouteTests.swift in Sources */ = {isa = PBXBuildFile; fileRef = C3691FE11C98C47F00C680DE /* TypedRouteTests.swift */; };
@@ -152,7 +152,6 @@
 		809334C61C94FA8B0090AC20 /* Jeeves.swift */ = {isa = PBXFileReference; fileEncoding = 4; lastKnownFileType = sourcecode.swift; name = Jeeves.swift; path = ../Sources/Vapor/Server/Jeeves.swift; sourceTree = SOURCE_ROOT; };
 		80E940AC1C97044400B2D72F /* libHummingbird.dylib */ = {isa = PBXFileReference; lastKnownFileType = "compiled.mach-o.dylib"; name = libHummingbird.dylib; path = ../.build/debug/libHummingbird.dylib; sourceTree = "<group>"; };
 		80FF32EE1C8A63DE008EC414 /* NSData+SequenceType.swift */ = {isa = PBXFileReference; fileEncoding = 4; lastKnownFileType = sourcecode.swift; name = "NSData+SequenceType.swift"; path = "../../Sources/Vapor/Utilities/NSData+SequenceType.swift"; sourceTree = "<group>"; };
-		B09C2CB71C9D932800E2A74F /* DefaultInitializable.swift */ = {isa = PBXFileReference; fileEncoding = 4; lastKnownFileType = sourcecode.swift; name = DefaultInitializable.swift; path = ../Sources/Vapor/Routing/DefaultInitializable.swift; sourceTree = "<group>"; };
 		C304C8A61C62D65200058C92 /* ServerDriver.swift */ = {isa = PBXFileReference; fileEncoding = 4; lastKnownFileType = sourcecode.swift; name = ServerDriver.swift; path = ../Sources/Vapor/Server/ServerDriver.swift; sourceTree = SOURCE_ROOT; };
 		C304C8B41C6306B100058C92 /* RouterDriver.swift */ = {isa = PBXFileReference; fileEncoding = 4; lastKnownFileType = sourcecode.swift; name = RouterDriver.swift; path = ../Sources/Vapor/Router/RouterDriver.swift; sourceTree = SOURCE_ROOT; };
 		C3433FCC1C7CFB4C009F0876 /* Application+Route.swift */ = {isa = PBXFileReference; fileEncoding = 4; lastKnownFileType = sourcecode.swift; name = "Application+Route.swift"; path = "../Sources/Vapor/Routing/Application+Route.swift"; sourceTree = SOURCE_ROOT; };
@@ -161,6 +160,7 @@
 		C3433FD51C7D1203009F0876 /* SHA256Hasher.swift */ = {isa = PBXFileReference; fileEncoding = 4; lastKnownFileType = sourcecode.swift; name = SHA256Hasher.swift; path = ../Sources/Vapor/Hash/SHA256Hasher.swift; sourceTree = SOURCE_ROOT; };
 		C352E68F1C62BB1C00E26467 /* Tests.xctest */ = {isa = PBXFileReference; explicitFileType = wrapper.cfbundle; includeInIndex = 0; path = Tests.xctest; sourceTree = BUILT_PRODUCTS_DIR; };
 		C352E6931C62BB1C00E26467 /* Info.plist */ = {isa = PBXFileReference; lastKnownFileType = text.plist.xml; name = Info.plist; path = Tests/Info.plist; sourceTree = SOURCE_ROOT; };
+		C352E6D31C62BC6A00E26467 /* Controller.swift */ = {isa = PBXFileReference; fileEncoding = 4; lastKnownFileType = sourcecode.swift; name = Controller.swift; path = ../Sources/Vapor/Routing/Controller.swift; sourceTree = SOURCE_ROOT; };
 		C352E6D41C62BC6A00E26467 /* JSONSerializer.swift */ = {isa = PBXFileReference; fileEncoding = 4; lastKnownFileType = sourcecode.swift; name = JSONSerializer.swift; path = ../Sources/Vapor/JSON/JSONSerializer.swift; sourceTree = SOURCE_ROOT; };
 		C352E6D51C62BC6A00E26467 /* LinuxFixes.swift */ = {isa = PBXFileReference; fileEncoding = 4; lastKnownFileType = sourcecode.swift; name = LinuxFixes.swift; path = ../Sources/Vapor/Fixes/LinuxFixes.swift; sourceTree = SOURCE_ROOT; };
 		C352E6D71C62BC6A00E26467 /* SessionDriver.swift */ = {isa = PBXFileReference; fileEncoding = 4; lastKnownFileType = sourcecode.swift; name = SessionDriver.swift; path = ../Sources/Vapor/Session/SessionDriver.swift; sourceTree = SOURCE_ROOT; };
@@ -418,10 +418,10 @@
 		C3433FCB1C7CFB39009F0876 /* Routing */ = {
 			isa = PBXGroup;
 			children = (
-				B09C2CB71C9D932800E2A74F /* DefaultInitializable.swift */,
 				3A659FC21C80367B00C105F5 /* Abort.swift */,
 				3A659FC41C80368F00C105F5 /* ResourceController.swift */,
 				C364C5001C7EB579009F65DD /* Route.swift */,
+				C352E6D31C62BC6A00E26467 /* Controller.swift */,
 				C3433FCC1C7CFB4C009F0876 /* Application+Route.swift */,
 			);
 			name = Routing;
@@ -768,13 +768,8 @@
 				3A91D3DA1C7F6B6600EA3CA0 /* Application+Route.swift in Sources */,
 				801037791C95D898008C6E10 /* Hummingbird+Socket.swift in Sources */,
 				3A91D3DD1C7F6B6600EA3CA0 /* Log.swift in Sources */,
-<<<<<<< HEAD
-				3A91D3E81C7F6B6600EA3CA0 /* SocketServer.swift in Sources */,
-				3A91D3E91C7F6B6600EA3CA0 /* SocketParser.swift in Sources */,
-=======
 				8010376F1C95D129008C6E10 /* ThreadSafeStore.swift in Sources */,
 				3A91D3D91C7F6B6600EA3CA0 /* Controller.swift in Sources */,
->>>>>>> 85ef67d1
 				3A91D3F01C7F6B6600EA3CA0 /* Int+Random.swift in Sources */,
 				3A659FC11C80365700C105F5 /* AbortMiddleware.swift in Sources */,
 				80FF32EF1C8A63DE008EC414 /* NSData+SequenceType.swift in Sources */,
@@ -790,7 +785,6 @@
 				3A91D3EC1C7F6B6600EA3CA0 /* SessionDriver.swift in Sources */,
 				3A91D3F31C7F6B6600EA3CA0 /* CryptoSwift.swift in Sources */,
 				3A91D3D81C7F6B6600EA3CA0 /* Route.swift in Sources */,
-				B09C2CB81C9D932800E2A74F /* DefaultInitializable.swift in Sources */,
 				3A91D3ED1C7F6B6600EA3CA0 /* Middleware.swift in Sources */,
 				3A91D3F41C7F6B6600EA3CA0 /* JSONSerializer.swift in Sources */,
 				3A91D3F61C7F6B6600EA3CA0 /* LinuxFixes.swift in Sources */,
