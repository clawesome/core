import PackageDescription

let package = Package(
    name: "Vapor",
    dependencies: [
        //Standards package. Contains protocols for cross-project compatability.
        .Package(url: "https://github.com/open-swift/S4.git", majorVersion: 0, minor: 6),

        //Provides critical String functions Foundation is missing on Linux
        .Package(url: "https://github.com/Zewo/String.git", majorVersion: 0, minor: 7),

        //Parses and serializes JSON - using fork until update core library
        .Package(url: "https://github.com/qutheory/pure-json.git", majorVersion: 2, minor: 0),

        //Swift wrapper around Sockets, used for built-in HTTP server
        .Package(url: "https://github.com/ketzusaka/Hummingbird.git", majorVersion: 1, minor: 7),

        //SHA2 + HMAC hashing. Used by the core to create session identifiers.
        .Package(url: "https://github.com/CryptoKitten/HMAC.git", majorVersion: 0, minor: 7),
        .Package(url: "https://github.com/CryptoKitten/SHA2.git", majorVersion: 0, minor: 7),

        //Determines Content-Type for file extensions
        .Package(url: "https://github.com/Zewo/MediaType.git", majorVersion: 0, minor: 6),
<<<<<<< HEAD

        //ORM for interacting with databases
        .Package(url: "https://github.com/qutheory/fluent.git", majorVersion: 0, minor: 3)
=======
        
        // Allows complex key path subscripts
        .Package(url: "https://github.com/qutheory/path-indexable.git", majorVersion: 0, minor: 1)
>>>>>>> 450ce8e6
    ],
    exclude: [
        "XcodeProject"
    ],
    targets: [
        Target(
            name: "Vapor",
            dependencies: [
                .Target(name: "libc")
            ]
        ),
        Target(
            name: "Development",
            dependencies: [
                .Target(name: "Vapor")
            ]
        ),
        Target(
            name: "Performance",
            dependencies: [
                .Target(name: "Vapor")
            ]
        ),
        Target(
            name: "Generator"
        )
    ]
)<|MERGE_RESOLUTION|>--- conflicted
+++ resolved
@@ -21,15 +21,13 @@
 
         //Determines Content-Type for file extensions
         .Package(url: "https://github.com/Zewo/MediaType.git", majorVersion: 0, minor: 6),
-<<<<<<< HEAD
 
         //ORM for interacting with databases
         .Package(url: "https://github.com/qutheory/fluent.git", majorVersion: 0, minor: 3)
-=======
+        .Package(url: "https://github.com/Zewo/MediaType.git", majorVersion: 0, minor: 6),
         
         // Allows complex key path subscripts
         .Package(url: "https://github.com/qutheory/path-indexable.git", majorVersion: 0, minor: 1)
->>>>>>> 450ce8e6
     ],
     exclude: [
         "XcodeProject"
